--- conflicted
+++ resolved
@@ -1,9 +1,5 @@
-<<<<<<< HEAD
-
-=======
 [![Active installations - 12](https://badge.t-haber.de/badge/ai_thermostat)](https://)
->>>>>>> a93f0163
-# AI THERMOSTAT for Zigbee2MQTT
+s# AI THERMOSTAT for Zigbee2MQTT
 
 This integration brings some smartness to your TRV Zigbee2MQTT setup.
 
