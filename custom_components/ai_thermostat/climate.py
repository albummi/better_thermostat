"""Special support for AI thermostat units.
Z2M version """

import asyncio
import logging
import math
from abc import ABC
from datetime import datetime, timedelta
from random import randint

import homeassistant.helpers.config_validation as cv
import homeassistant.util.dt as dt_util
import voluptuous as vol
from homeassistant.components.climate import PLATFORM_SCHEMA, ClimateEntity
from homeassistant.components.climate.const import (CURRENT_HVAC_HEAT, CURRENT_HVAC_IDLE, CURRENT_HVAC_OFF, HVAC_MODE_HEAT, HVAC_MODE_OFF, SUPPORT_TARGET_TEMPERATURE, )
from homeassistant.components.recorder import history
from homeassistant.const import (ATTR_TEMPERATURE, CONF_NAME, CONF_UNIQUE_ID, EVENT_HOMEASSISTANT_START, STATE_UNAVAILABLE, STATE_UNKNOWN, )
from homeassistant.core import CoreState, callback
from homeassistant.helpers.entity_registry import (async_entries_for_config_entry, )
from homeassistant.helpers.event import (async_track_state_change_event, async_track_time_change)
from homeassistant.helpers.reload import async_setup_reload_service
from homeassistant.helpers.restore_state import RestoreEntity

from custom_components.ai_thermostat.helpers import check_float, convert_decimal, set_trv_values
from custom_components.ai_thermostat.models.models import convert_inbound_states, convert_outbound_states
from . import DOMAIN, PLATFORMS

_LOGGER = logging.getLogger(__name__)

DEFAULT_NAME = "AI Thermostat"

CONF_HEATER = "thermostat"
CONF_SENSOR = "temperature_sensor"
CONF_SENSOR_WINDOW = "window_sensors"
CONF_TARGET_TEMP = "target_temp"
CONF_WEATHER = "weather"
CONF_OFF_TEMPERATURE = "off_temperature"
CONF_WINDOW_TIMEOUT = "window_off_delay"
CONF_OUTDOOR_SENSOR = "outdoor_sensor"
CONF_VALVE_MAINTENANCE = "valve_maintenance"
CONF_NIGHT_TEMP = "night_temp"
CONF_NIGHT_START = "night_start"
CONF_NIGHT_END = "night_end"

SUPPORT_FLAGS = SUPPORT_TARGET_TEMPERATURE

ATTR_STATE_WINDOW_OPEN = "window_open"
ATTR_STATE_NIGHT_MODE = "night_mode"
ATTR_STATE_CALL_FOR_HEAT = "summer"

PLATFORM_SCHEMA = PLATFORM_SCHEMA.extend(
		{
			vol.Required(CONF_HEATER)                          : cv.entity_id,
			vol.Required(CONF_SENSOR)                          : cv.entity_id,
			vol.Optional(CONF_SENSOR_WINDOW)                   : cv.entity_id,
			vol.Optional(CONF_WEATHER)                         : cv.entity_id,
			vol.Optional(CONF_OUTDOOR_SENSOR)                  : cv.entity_id,
			vol.Optional(CONF_OFF_TEMPERATURE, default=20.0)   : vol.Coerce(float),
			vol.Optional(CONF_WINDOW_TIMEOUT, default=0)       : vol.Coerce(int),
			vol.Optional(CONF_VALVE_MAINTENANCE, default=False): cv.boolean,
			vol.Optional(CONF_NIGHT_TEMP, default=18.0)         : vol.Coerce(float),
			vol.Optional(CONF_NIGHT_START, default=None)       : vol.Coerce(str),
			vol.Optional(CONF_NIGHT_END, default=None)         : vol.Coerce(str),
			vol.Optional(CONF_NAME, default=DEFAULT_NAME)      : cv.string,
			vol.Optional(CONF_TARGET_TEMP)                     : vol.Coerce(float),
			vol.Optional(CONF_UNIQUE_ID)                       : cv.string,
		}
)


async def async_setup_platform(hass, config, async_add_entities):
	"""Set up the AI thermostat platform."""
	
	await async_setup_reload_service(hass, DOMAIN, PLATFORMS)
	name = config.get(CONF_NAME)
	heater_entity_id = config.get(CONF_HEATER)
	sensor_entity_id = config.get(CONF_SENSOR)
	window_sensors_entity_ids = config.get(CONF_SENSOR_WINDOW)
	window_delay = config.get(CONF_WINDOW_TIMEOUT)
	weather_entity = config.get(CONF_WEATHER)
	outdoor_sensor = config.get(CONF_OUTDOOR_SENSOR)
	off_temperature = config.get(CONF_OFF_TEMPERATURE)
	valve_maintenance = config.get(CONF_VALVE_MAINTENANCE)
	night_temp = config.get(CONF_NIGHT_TEMP)
	night_start = config.get(CONF_NIGHT_START)
	night_end = config.get(CONF_NIGHT_END)
	
	min_temp = 5.0
	max_temp = 30.0
	target_temp = config.get(CONF_TARGET_TEMP)
	precision = 0.5
	unit = hass.config.units.temperature_unit
	unique_id = config.get(CONF_UNIQUE_ID)

	async_add_entities(
			[
				AIThermostat(
						name,
						heater_entity_id,
						sensor_entity_id,
						window_sensors_entity_ids,
						window_delay,
						weather_entity,
						outdoor_sensor,
						off_temperature,
						valve_maintenance,
						night_temp,
						night_start,
						night_end,
						min_temp,
						max_temp,
						target_temp,
						precision,
						unit,
						unique_id,
						device_class="better_thermostat",
						state_class="better_thermostat_state",
				)
			]
	)


class AIThermostat(ClimateEntity, RestoreEntity, ABC):
	"""Representation of an AI Thermostat device."""
	
	def __init__(
			self,
			name,
			heater_entity_id,
			sensor_entity_id,
			window_sensors_entity_ids,
			window_delay,
			weather_entity,
			outdoor_sensor,
			off_temperature,
			valve_maintenance,
			night_temp,
			night_start,
			night_end,
			min_temp,
			max_temp,
			target_temp,
			precision,
			unit,
			unique_id,
			device_class,
			state_class,
	):
		"""Initialize the thermostat."""
		self._name = name
		self.heater_entity_id = heater_entity_id
		self.sensor_entity_id = sensor_entity_id
		self.window_sensors_entity_ids = window_sensors_entity_ids
		self.window_delay = window_delay or 0
		self.weather_entity = weather_entity
		self.outdoor_sensor = outdoor_sensor
		self.off_temperature = off_temperature or None
		self.valve_maintenance = valve_maintenance
		self.night_temp = night_temp or None
		self.night_start = dt_util.parse_time(night_start) or None
		self.night_end = dt_util.parse_time(night_end) or None
		self._hvac_mode = HVAC_MODE_HEAT
		self._saved_target_temp = target_temp or None
		self._target_temp_step = precision
		self._hvac_list = [HVAC_MODE_HEAT, HVAC_MODE_OFF]
		self._active = False
		self._cur_temp = None
		self._temp_lock = asyncio.Lock()
		self._min_temp = min_temp
		self._max_temp = max_temp
		self._target_temp = target_temp
		self._unit = unit
		self._unique_id = unique_id
		self._support_flags = SUPPORT_FLAGS
		self.window_open = False
		self._is_away = False
		self.startup_running = True
		self.heating_active_pre_window_opened = None
		self.model = "-"
		self.next_valve_maintenance = datetime.now() + timedelta(hours=randint(1, 24 * 5))
		self.calibration_type = 2
		self.daytime_temp = 5
		self.closed_window_triggered = False
		self.night_status = False
		self.call_for_heat = None
		self.ignore_states = False
		self.last_calibration = None
		self.last_dampening_timestamp = datetime.now()
		self._device_class = device_class
		self._state_class = state_class
		self._today_nightmode_end = datetime.now()
		self.local_temperature_calibration_entity = None
		self.valve_position_entity = None
		self.version = "1.0.0"
	
	async def async_added_to_hass(self):
		"""Run when entity about to be added."""
		await super().async_added_to_hass()
		
		# Add listener
		async_track_state_change_event(
				self.hass, [self.sensor_entity_id], self._async_sensor_changed
		)
		async_track_state_change_event(
				self.hass, [self.heater_entity_id], self._async_trv_changed
		)
		if self.window_sensors_entity_ids:
			async_track_state_change_event(
					self.hass, [self.window_sensors_entity_ids], self._async_window_changed
			)
		
		# check if night mode was configured
		if not all([self.night_start is None, self.night_end is None]):
			_LOGGER.debug("Night mode configured")	
			async_track_time_change(
					self.hass,
					self._async_timer_trigger,
					self.night_start.hour,
					self.night_start.minute,
					self.night_start.second,
			)
			async_track_time_change(
					self.hass,
					self._async_timer_trigger,
					self.night_end.hour,
					self.night_end.minute,
					self.night_end.second,
			)
		
		@callback
		def _async_startup(*_):
			"""Init on startup."""
			
			_LOGGER.info("Starting ai_thermostat for %s with version: %s waiting for entity to be ready...", self.name, self.version)
			
			loop = asyncio.get_event_loop()
			loop.create_task(self.startup())
		
		if self.hass.state == CoreState.running:
			_async_startup()
		else:
			self.hass.bus.async_listen_once(EVENT_HOMEASSISTANT_START, _async_startup)
		
		# Check If we have an old state
		old_state = await self.async_get_last_state()
		if old_state is not None:
			# If we have no initial temperature, restore
			if self._target_temp is None:
				# If we have a previously saved temperature
				if old_state.attributes.get(ATTR_TEMPERATURE) is None:
					self._target_temp = self.min_temp
					_LOGGER.debug(
							"Undefined target temperature, falling back to %s",
							self._target_temp,
					)
				else:
					self._target_temp = float(old_state.attributes[ATTR_TEMPERATURE])
			if not self._hvac_mode and old_state.state:
				self._hvac_mode = old_state.state
		
		else:
			# No previous state, try and restore defaults
			if self._target_temp is None:
				self._target_temp = self.min_temp
			_LOGGER.debug(
					"No previously saved temperature, setting to %s", self._target_temp
			)
		
		# Set default state to off
		if not self._hvac_mode:
			self._hvac_mode = HVAC_MODE_OFF
	
	async def startup(self):
		"""Run startup tasks."""
		window = None
		await asyncio.sleep(5)

		while self.startup_running:
			sensor_state = self.hass.states.get(self.sensor_entity_id)
			trv_state = self.hass.states.get(self.heater_entity_id)
			
			if sensor_state is None:
				_LOGGER.error("ai_thermostat %s temperature sensor: %s is not in HA or wrong spelled", self.name, self.sensor_entity_id)
				return False
			if trv_state is None:
				_LOGGER.error("ai_thermostat %s TRV: %s is not in HA or wrong spelled", self.name, self.heater_entity_id)
				return False
			if self.window_sensors_entity_ids:
				window = self.hass.states.get(self.window_sensors_entity_ids)
				
				if window is None:
					_LOGGER.error("ai_thermostat %s window sensor: %s is not in HA or wrong spelled", self.name, self.window_sensors_entity_ids)
					return False
				
				# make sure window has a state variable
				try:
					if window.state:
						pass
				except (ValueError, NameError, AttributeError):
					_LOGGER.error("ai_thermostat %s window sensor: %s is not in HA or wrong spelled", self.name, self.window_sensors_entity_ids)
					return False
			
			_ready = True
			
			if sensor_state.state in (STATE_UNAVAILABLE, STATE_UNKNOWN, None):
				_LOGGER.info("ai_thermostat %s still waiting for %s to be available", self.name, self.sensor_entity_id)
				_ready = False
			if trv_state.state in (STATE_UNAVAILABLE, STATE_UNKNOWN, None):
				_LOGGER.info("ai_thermostat %s still waiting for %s to be available", self.name, self.heater_entity_id)
				_ready = False
			
			if self.hass.states.get(self.heater_entity_id).attributes.get('device') is None:
				_LOGGER.info("ai_thermostat %s still waiting for %s to be available", self.name, self.heater_entity_id)
				_ready = False
			
			if self.window_sensors_entity_ids and window.state in (STATE_UNAVAILABLE, STATE_UNKNOWN, None):
				_LOGGER.info("ai_thermostat %s still waiting for %s to be available", self.name, self.window_sensors_entity_ids)
				_ready = False
			
			if not _ready:
				_LOGGER.info("retry in 15s...")
				await asyncio.sleep(15)
				continue
			
			if self.window_sensors_entity_ids:
				window = self.hass.states.get(self.window_sensors_entity_ids)
				
				check = window.state
				if check == 'on':
					self.window_open = True
					self._hvac_mode = HVAC_MODE_OFF
				else:
					self.window_open = False
					self.closed_window_triggered = False
				_LOGGER.debug("ai_thermostat: Window %s", self.window_open)
			
			self.startup_running = False
			self._active = True
			entity_registry = await self.hass.helpers.entity_registry.async_get_registry()
			reg_entity = entity_registry.async_get(self.heater_entity_id)
			entity_entries = async_entries_for_config_entry(entity_registry, reg_entity.config_entry_id)
			for entity in entity_entries:
				uid = entity.unique_id
				if "local_temperature_calibration" in uid: 
					self.local_temperature_calibration_entity = entity.entity_id
				if "valve_position" in uid:
					self.valve_position_entity = entity.entity_id
			self._async_update_temp(sensor_state)
			self.async_write_ha_state()
			await asyncio.sleep(5)
			_LOGGER.info("Register ai_thermostat with name: %s", self.name)
			await self._async_control_heating()
		return True
	
	@property
	def extra_state_attributes(self):
		"""Return the device specific state attributes."""
		dev_specific = {
			ATTR_STATE_WINDOW_OPEN  : self.window_open,
			ATTR_STATE_NIGHT_MODE   : self.night_status,
			ATTR_STATE_CALL_FOR_HEAT: self.call_for_heat
		}
		
		return dev_specific
	
	@property
	def available(self):
		"""Return if thermostat is available."""
		return not self.startup_running
	
	@property
	def should_poll(self):
		"""Return the polling state."""
		return False
	
	@property
	def name(self):
		"""Return the name of the thermostat."""
		return self._name
	
	@property
	def unique_id(self):
		"""Return the unique id of this thermostat."""
		return self._unique_id
	
	@property
	def precision(self):
		"""Return the precision of the system."""
		return super().precision
	
	@property
	def target_temperature_step(self):
		"""Return the supported step of target temperature."""
		if self._target_temp_step is not None:
			return self._target_temp_step
		
		return super().precision
	
	@property
	def temperature_unit(self):
		"""Return the unit of measurement."""
		return self._unit
	
	@property
	def current_temperature(self):
		"""Return the sensor temperature."""
		return self._cur_temp
	
	@property
	def hvac_mode(self):
		"""Return current operation."""
		return self._hvac_mode
	
	@property
	def hvac_action(self):
		"""Return the current running hvac operation if supported.

		Need to be one of CURRENT_HVAC_*.
		"""
		if self._hvac_mode == HVAC_MODE_OFF:
			return CURRENT_HVAC_OFF
		
		try:
			if self.hass.states.get(self.heater_entity_id).attributes.get('position') is not None:
				if check_float(self.hass.states.get(self.heater_entity_id).attributes.get('position')):
					valve = float(self.hass.states.get(self.heater_entity_id).attributes.get('position'))
					if valve > 0:
						return CURRENT_HVAC_HEAT
					else:
						return CURRENT_HVAC_IDLE
			
			if self.hass.states.get(self.heater_entity_id).attributes.get('pi_heating_demand') is not None:
				if check_float(self.hass.states.get(self.heater_entity_id).attributes.get('pi_heating_demand')):
					valve = float(self.hass.states.get(self.heater_entity_id).attributes.get('pi_heating_demand'))
					if valve > 0:
						return CURRENT_HVAC_HEAT
					else:
						return CURRENT_HVAC_IDLE
		except RuntimeError:
			_LOGGER.debug("ai_thermostat: currently can't get the TRV")
		
		if not self._is_device_active:
			return CURRENT_HVAC_IDLE
		return CURRENT_HVAC_HEAT
	
	@property
	def target_temperature(self):
		"""Return the temperature we try to reach."""
		return self._target_temp
	
	@property
	def hvac_modes(self):
		"""List of available operation modes."""
		return self._hvac_list
	
	async def async_set_hvac_mode(self, hvac_mode):
		"""Set hvac mode."""
		if hvac_mode == HVAC_MODE_HEAT:
			self._hvac_mode = HVAC_MODE_HEAT
		elif hvac_mode == HVAC_MODE_OFF:
			self._hvac_mode = HVAC_MODE_OFF
		else:
			_LOGGER.debug("Unrecognized hvac mode: %s", hvac_mode)
		self.async_write_ha_state()
		if self.closed_window_triggered or self.ignore_states:
			return
		await self._async_control_heating()
	
	async def async_set_temperature(self, **kwargs):
		"""Set new target temperature."""
		temperature = kwargs.get(ATTR_TEMPERATURE)
		if temperature is None:
			return
		self._target_temp = temperature
		self.async_write_ha_state()
		if self.closed_window_triggered or self.ignore_states:
			return
		await self._async_control_heating()
	
	@property
	def min_temp(self):
		"""Return the minimum temperature."""
		if self._min_temp is not None:
			return self._min_temp
		
		# get default temp from super class
		return super().min_temp
	
	@property
	def max_temp(self):
		"""Return the maximum temperature."""
		if self._max_temp is not None:
			return self._max_temp
		
		# Get default temp from super class
		return super().max_temp
	
	@callback
	async def _async_timer_trigger(self, state):
		"""Triggered by temperature timer to check if it's time to heat."""
		if self.night_start.hour == state.hour and self.night_start.minute == state.minute:
			_LOGGER.debug("night mode active override with: %s", float(self.night_temp))
			self.daytime_temp = self._target_temp
			self._target_temp = float(self.night_temp)
			self.night_status = True
		
		if self.night_end.hour == state.hour and self.night_end.minute == state.minute:
			_LOGGER.debug("night mode inactive override with: %s", float(self.daytime_temp))
			self._target_temp = self.daytime_temp
			self.night_status = False
		
		await self._async_control_heating()
	
	
	@callback
	async def _async_window_changed(self):
		if self.startup_running:
			return
		if self.hass.states.get(self.heater_entity_id) is not None:
			await asyncio.sleep(int(self.window_delay))
			check = self.hass.states.get(self.window_sensors_entity_ids).state
			if check == 'on':
				self.window_open = True
			else:
				self.window_open = False
				self.closed_window_triggered = False
			_LOGGER.debug("ai_thermostat: Window %s", self.window_open)
			self.async_write_ha_state()
			await self._async_control_heating()
	
	@callback
	async def _async_sensor_changed(self, event):
		"""Handle temperature changes."""
		if self.startup_running:
			return
		new_state = event.data.get("new_state")
		if new_state is None or new_state.state in (STATE_UNAVAILABLE, STATE_UNKNOWN):
			return
		
		self._async_update_temp(new_state)
		self.async_write_ha_state()
		if self.closed_window_triggered or self.ignore_states:
			return
		await self._async_control_heating()
	
	@callback
	def _async_update_temp(self, state):
		"""Update thermostat with the latest state from sensor."""
		try:
			if check_float(state.state):
				self._cur_temp = convert_decimal(state.state)
		except ValueError as ex:
			_LOGGER.debug("Unable to update from sensor: %s", ex)
	
	@callback
	async def _async_trv_changed(self, event):
		"""Handle temperature changes."""
		if self.startup_running:
			return
		
		old_state = event.data.get("old_state")
		new_state = event.data.get("new_state")
		
		if new_state is None or old_state is None:
			return
		
		try:
			if self.hass.states.get(self.heater_entity_id).attributes.get('device') is not None:
				self.model = self.hass.states.get(self.heater_entity_id).attributes.get('device').get('model')
			else:
				_LOGGER.debug("ai_thermostat: can't read the device model of TRV, Enable include_device_information in z2m or checkout issue #1")
		except RuntimeError:
			_LOGGER.debug("ai_thermostat: error can't get the TRV model")
		
		if new_state.attributes is not None:
			try:
				remapped_state = convert_inbound_states(self, new_state.attributes)
				
				if old_state.attributes.get('system_mode') != new_state.attributes.get('system_mode'):
					self._hvac_mode = remapped_state.get('system_mode')
					
					if self._hvac_mode != HVAC_MODE_OFF and self.window_open:
						self._hvac_mode = HVAC_MODE_OFF
						_LOGGER.debug("ai_thermostat: Window is still open, turn force off the TRV")
						await self._async_control_heating()
				
				if not self.ignore_states and new_state.attributes.get('current_heating_setpoint') is not None and self._hvac_mode != HVAC_MODE_OFF and self.calibration_type == 0:
					self._target_temp = float(new_state.attributes.get('current_heating_setpoint'))
			
			except TypeError as e:
				_LOGGER.debug("ai_thermostat entity not ready or device is currently not supported %s", e)
			
			self.async_write_ha_state()
	
	async def trv_valve_maintenance(self):
		"""Maintenance of the TRV valve."""
		self.ignore_states = True
		if self.hass.states.get(self.heater_entity_id).attributes.get('valve_position'):
			await set_trv_values(self, 'valve_position', 255)
			await asyncio.sleep(60)
			await set_trv_values(self, 'valve_position', 0)
			await asyncio.sleep(60)
			await set_trv_values(self, 'valve_position', 255)
			await asyncio.sleep(60)
			await set_trv_values(self, 'valve_position', 0)
			await asyncio.sleep(60)
		else:
			await set_trv_values(self, 'temperature', 30)
			await asyncio.sleep(60)
			await set_trv_values(self, 'temperature', 5)
			await asyncio.sleep(60)
			await set_trv_values(self, 'temperature', 30)
			await asyncio.sleep(60)
			await set_trv_values(self, 'temperature', 5)
			await asyncio.sleep(60)
		self.ignore_states = False
		await self._async_control_heating()
	
	async def _async_control_heating(self):
		"""main heating control function"""
		if self.ignore_states or self.startup_running:
			return
		async with self._temp_lock:
			if None not in (
					self._cur_temp,
					self._target_temp,
					self._hvac_mode,
			) and self.hass.states.get(self.heater_entity_id).attributes is not None and not self.startup_running:
				self._active = True
				self.ignore_states = True
				# Use the same precision and min and max as the TRV
				if self.hass.states.get(self.heater_entity_id).attributes.get('target_temp_step') is not None:
					self._target_temp_step = float(self.hass.states.get(self.heater_entity_id).attributes.get('target_temp_step'))
				else:
					self._target_temp_step = 1
				if self.hass.states.get(self.heater_entity_id).attributes.get('min_temp') is not None:
					self._min_temp = float(self.hass.states.get(self.heater_entity_id).attributes.get('min_temp'))
				else:
					self._min_temp = 5
				if self.hass.states.get(self.heater_entity_id).attributes.get('max_temp') is not None:
					self._max_temp = float(self.hass.states.get(self.heater_entity_id).attributes.get('max_temp'))
				else:
					self._max_temp = 30
				
				# check weather predictions or ambient air temperature if available
				if self.weather_entity is not None:
					self.call_for_heat = self.check_weather_prediction()
				elif self.outdoor_sensor is not None:
					self.call_for_heat = self.check_ambient_air_temperature()
				else:
					self.call_for_heat = True
				
				if self.call_for_heat is None:
					_LOGGER.warning("ai_thermostat: call for heat decision: could not evaluate sensor/weather entity data, force heat on")
					self.call_for_heat = True
				
				_LOGGER.debug("ai_thermostat %s", self.call_for_heat)
				# window open detection and weather detection force turn TRV off
				if (self.window_open or not self.call_for_heat) and not self.closed_window_triggered:
					self.heating_active_pre_window_opened = False
					if self._hvac_mode == HVAC_MODE_HEAT:
						self.heating_active_pre_window_opened = True
					self._hvac_mode = HVAC_MODE_OFF
					self.closed_window_triggered = True
				elif self.heating_active_pre_window_opened:
					self._hvac_mode = HVAC_MODE_HEAT
				
				try:
					remapped_states = convert_outbound_states(self, self._hvac_mode)
					converted_hvac_mode = remapped_states.get('system_mode')
					current_heating_setpoint = self._target_temp
					has_real_mode = True if self.hass.states.get(self.heater_entity_id).attributes.get('system_mode') is not None else False
					calibration = remapped_states.get('local_temperature_calibration')
					
					# if off do nothing
					if self.closed_window_triggered or self._hvac_mode == HVAC_MODE_OFF:
						if has_real_mode:
							if self.hass.states.get(self.heater_entity_id).attributes.get('system_mode') == HVAC_MODE_OFF:
								self.ignore_states = False
								return
						if self.calibration_type == 1:
							if float(self.hass.states.get(self.heater_entity_id).attributes.get('current_heating_setpoint')) <= 5.0:
								self.ignore_states = False
								return
					
					# FIXME: "Only send the local_temperature_calibration if not instantly following" doesn't make sense
					do_calibration = False
					if self.last_calibration is None:
						do_calibration = True
					elif datetime.now() > (self.last_calibration + timedelta(seconds=20)):
						do_calibration = True
					
					if do_calibration:
						_LOGGER.debug("ai_thermostat: running calibration")
						self.last_calibration = datetime.now()
					
					_LOGGER.debug(
							"ai_thermostat triggered states > window open: %s night mode: %s Mode: %s set: %s has_mode: %s Calibration: %s set_temp: %s cur_temp: %s Model: %s Calibration "
							"type: %s call for heat: %s TRV: %s",
							self.window_open,
							self.night_status,
							converted_hvac_mode,
							self._hvac_mode,
							has_real_mode,
							calibration,
							current_heating_setpoint,
							self._cur_temp,
							self.model,
							self.calibration_type,
							self.call_for_heat,
							self.hass.states.get(self.heater_entity_id).attributes.get('device').get('friendlyName')
					)
					
					# Using on temperature based calibration, don't update the temp if it's the same
					if self.calibration_type == 1 and float(self.hass.states.get(self.heater_entity_id).attributes.get('current_heating_setpoint')) != float(calibration):
<<<<<<< HEAD
						await set_trv_values(self, 'temperature', float(calibration))
						
						# Using on local calbiration, dont update the temp if its off, some TRV changed to 5°C when off after a while, don't update the temp
						if self.calibration_type == 0 and not self.window_open and converted_hvac_mode != HVAC_MODE_OFF and float(current_heating_setpoint) != 5.0 and self.call_for_heat:
							await set_trv_values(self, 'temperature', float(current_heating_setpoint))
						
						# Using on local calbiration, update only if the TRV is not in window open mode
						if self.calibration_type == 0 and not self.window_open and do_calibration:
							await set_trv_values(self, 'local_temperature_calibration', calibration)
						
						# Only set the system mode if the TRV has this option
=======
						await set_trv_values(self,'temperature', float(calibration))
					
					# Using on local calibration, don't update the temp if its off, some TRV changed to 5°C when off after a while, don't update the temp
					if self.calibration_type == 0 and not self.window_open and converted_hvac_mode != HVAC_MODE_OFF and float(current_heating_setpoint) != 5.0 and self.call_for_heat:
						await set_trv_values(self,'temperature', float(current_heating_setpoint))
					
					# Using on local calibration, update only if the TRV is not in window open mode
					if self.calibration_type == 0 and not self.window_open and do_calibration:
						await set_trv_values(self,'local_temperature_calibration', calibration)
					
					# Only set the system mode if the TRV has this option
>>>>>>> 5030cc0d
					if has_real_mode:
						await set_trv_values(self, 'system_mode', converted_hvac_mode)
					
					self.ignore_states = False
					
					# Check if a valve_maintenance is needed
					if self.valve_maintenance:
						current_time = datetime.now()
						if current_time > self.next_valve_maintenance:
							_LOGGER.debug("ai_thermostat: valve_maintenance triggerd")
							await self.trv_valve_maintenance()
							self.next_valve_maintenance = datetime.now() + timedelta(days=5)
				
				except TypeError as fatal:
					_LOGGER.debug("ai_thermostat entity not ready or device is currently not supported")
					_LOGGER.debug("fatal %s", fatal)
					self.ignore_states = False
	
	def check_weather_prediction(self):
		"""
		Checks configured weather entity for next two days of temperature predictions.
		@return: True if the maximum forcast temperature is lower than the off temperature; None if not successful
		"""
		if self.weather_entity is None:
			_LOGGER.warning("ai_thermostat: weather entity not available.")
			return None
		
		if self.off_temperature is None or not isinstance(self.off_temperature, float):
			_LOGGER.warning("ai_thermostat: off_temperature not set or not a float.")
			return None
		
		try:
			forcast = self.hass.states.get(self.weather_entity).attributes.get('forecast')
			if len(forcast) > 0:
				max_forcast_temp = math.ceil((float(forcast[0]['temperature']) + float(forcast[1]['temperature'])) / 2)
				_LOGGER.debug("ai_thermostat: avg weather temp: %s", max_forcast_temp)
				return float(max_forcast_temp) < float(self.off_temperature)
			else:
				raise TypeError
		except TypeError:
			_LOGGER.warning("ai_thermostat: no weather entity data found.")
			return None
	
	def check_ambient_air_temperature(self):
		"""
		Gets the history for two days and evaluates the necessary for heating.
		@return: returns True if the average temperature is lower than the off temperature; None if not successful
		"""
		if self.outdoor_sensor is None:
			return None
		
		if self.off_temperature is None or not isinstance(self.off_temperature, float):
			_LOGGER.warning("ai_thermostat: off_temperature not set or not a float.")
			return None
		
		try:
			last_two_days_date_time = datetime.now() - timedelta(days=2)
			start = dt_util.as_utc(last_two_days_date_time)
			history_list = history.state_changes_during_period(
					self.hass, start, dt_util.as_utc(datetime.now()), self.outdoor_sensor
			)
			historic_sensor_data = history_list.get(self.outdoor_sensor)
		except TypeError:
			_LOGGER.warning("ai_thermostat: no outdoor sensor data found.")
			return None
		
		# create a list from valid data in historic_sensor_data
		valid_historic_sensor_data = []
		for measurement in historic_sensor_data:
			if measurement.state is not None:
				try:
					valid_historic_sensor_data.append(float(measurement.state))
				except ValueError:
					pass
				except TypeError:
					pass
		
		# remove the upper and lower 5% of the data
		valid_historic_sensor_data.sort()
		valid_historic_sensor_data = valid_historic_sensor_data[int(len(valid_historic_sensor_data) * 0.05):int(len(valid_historic_sensor_data) * 0.95)]
		
		if len(valid_historic_sensor_data) == 0:
			_LOGGER.warning("ai_thermostat: no valid outdoor sensor data found.")
			return None
		
		# calculate the average temperature
		avg_temp = math.ceil(sum(valid_historic_sensor_data) / len(valid_historic_sensor_data))
		_LOGGER.debug("ai_thermostat: avg outdoor temp: %s", avg_temp)
		return float(avg_temp) < float(self.off_temperature)
	
	@property
	def _is_device_active(self):
		state_off = self.hass.states.is_state(self.heater_entity_id, "off")
		state_heat = self.hass.states.is_state(self.heater_entity_id, "heat")
		state_auto = self.hass.states.is_state(self.heater_entity_id, "auto")
		
		if not self.hass.states.get(self.heater_entity_id):
			return None
		if state_off:
			return False
		elif state_heat:
			return state_heat
		elif state_auto:
			return state_auto
	
	@property
	def supported_features(self):
		"""Return the list of supported features."""
		return self._support_flags<|MERGE_RESOLUTION|>--- conflicted
+++ resolved
@@ -713,7 +713,6 @@
 					
 					# Using on temperature based calibration, don't update the temp if it's the same
 					if self.calibration_type == 1 and float(self.hass.states.get(self.heater_entity_id).attributes.get('current_heating_setpoint')) != float(calibration):
-<<<<<<< HEAD
 						await set_trv_values(self, 'temperature', float(calibration))
 						
 						# Using on local calbiration, dont update the temp if its off, some TRV changed to 5°C when off after a while, don't update the temp
@@ -725,19 +724,6 @@
 							await set_trv_values(self, 'local_temperature_calibration', calibration)
 						
 						# Only set the system mode if the TRV has this option
-=======
-						await set_trv_values(self,'temperature', float(calibration))
-					
-					# Using on local calibration, don't update the temp if its off, some TRV changed to 5°C when off after a while, don't update the temp
-					if self.calibration_type == 0 and not self.window_open and converted_hvac_mode != HVAC_MODE_OFF and float(current_heating_setpoint) != 5.0 and self.call_for_heat:
-						await set_trv_values(self,'temperature', float(current_heating_setpoint))
-					
-					# Using on local calibration, update only if the TRV is not in window open mode
-					if self.calibration_type == 0 and not self.window_open and do_calibration:
-						await set_trv_values(self,'local_temperature_calibration', calibration)
-					
-					# Only set the system mode if the TRV has this option
->>>>>>> 5030cc0d
 					if has_real_mode:
 						await set_trv_values(self, 'system_mode', converted_hvac_mode)
 					
