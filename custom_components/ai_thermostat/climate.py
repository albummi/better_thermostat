"""Special support for Better Thermostat units.
Z2M version """

import asyncio
import logging
import math
from abc import ABC
from datetime import datetime, timedelta
from random import randint

import homeassistant.helpers.config_validation as cv
import homeassistant.util.dt as dt_util
import voluptuous as vol
from custom_components.better_thermostat.helpers import check_float, convert_decimal, set_trv_values
from custom_components.better_thermostat.models.models import convert_inbound_states, convert_outbound_states
from homeassistant.components.climate import PLATFORM_SCHEMA, ClimateEntity
from homeassistant.components.climate.const import (CURRENT_HVAC_HEAT, CURRENT_HVAC_IDLE, CURRENT_HVAC_OFF, HVAC_MODE_HEAT, HVAC_MODE_OFF, SUPPORT_TARGET_TEMPERATURE, )
from homeassistant.components.recorder import history
from homeassistant.const import (ATTR_TEMPERATURE, CONF_NAME, CONF_UNIQUE_ID, EVENT_HOMEASSISTANT_START, STATE_UNAVAILABLE, STATE_UNKNOWN, )
from homeassistant.core import CoreState, callback
<<<<<<< HEAD
from homeassistant.helpers.entity_registry import (
	async_entries_for_config_entry,
)
from homeassistant.helpers.event import (
	async_track_state_change_event,
	async_track_time_change
)
from homeassistant.helpers.reload import async_setup_reload_service
from homeassistant.helpers.restore_state import RestoreEntity

=======
from homeassistant.helpers.entity_registry import (async_entries_for_config_entry, )
from homeassistant.helpers.event import (async_track_state_change_event, async_track_time_change)
from homeassistant.helpers.reload import async_setup_reload_service
from homeassistant.helpers.restore_state import RestoreEntity

from custom_components.ai_thermostat.helpers import check_float, convert_decimal, set_trv_values
from custom_components.ai_thermostat.models.models import convert_inbound_states, convert_outbound_states
>>>>>>> f632f1b4
from . import DOMAIN, PLATFORMS

_LOGGER = logging.getLogger(__name__)

DEFAULT_NAME = "Better Thermostat"

CONF_HEATER = "thermostat"
CONF_SENSOR = "temperature_sensor"
CONF_SENSOR_WINDOW = "window_sensors"
CONF_TARGET_TEMP = "target_temp"
CONF_WEATHER = "weather"
CONF_OFF_TEMPERATURE = "off_temperature"
CONF_WINDOW_TIMEOUT = "window_off_delay"
CONF_OUTDOOR_SENSOR = "outdoor_sensor"
CONF_VALVE_MAINTENANCE = "valve_maintenance"
CONF_NIGHT_TEMP = "night_temp"
CONF_NIGHT_START = "night_start"
CONF_NIGHT_END = "night_end"

SUPPORT_FLAGS = SUPPORT_TARGET_TEMPERATURE

ATTR_STATE_WINDOW_OPEN = "window_open"
ATTR_STATE_NIGHT_MODE = "night_mode"
ATTR_STATE_CALL_FOR_HEAT = "summer"

PLATFORM_SCHEMA = PLATFORM_SCHEMA.extend(
		{
			vol.Required(CONF_HEATER)                          : cv.entity_id,
			vol.Required(CONF_SENSOR)                          : cv.entity_id,
			vol.Optional(CONF_SENSOR_WINDOW)                   : cv.entity_id,
			vol.Optional(CONF_WEATHER)                         : cv.entity_id,
			vol.Optional(CONF_OUTDOOR_SENSOR)                  : cv.entity_id,
			vol.Optional(CONF_OFF_TEMPERATURE, default=20.0)   : vol.Coerce(float),
			vol.Optional(CONF_WINDOW_TIMEOUT, default=0)       : vol.Coerce(int),
			vol.Optional(CONF_VALVE_MAINTENANCE, default=False): cv.boolean,
			vol.Optional(CONF_NIGHT_TEMP, default=18.0)         : vol.Coerce(float),
			vol.Optional(CONF_NIGHT_START, default=None)       : vol.Coerce(str),
			vol.Optional(CONF_NIGHT_END, default=None)         : vol.Coerce(str),
			vol.Optional(CONF_NAME, default=DEFAULT_NAME)      : cv.string,
			vol.Optional(CONF_TARGET_TEMP)                     : vol.Coerce(float),
			vol.Optional(CONF_UNIQUE_ID)                       : cv.string,
		}
)


<<<<<<< HEAD
async def async_setup_platform(hass, config, async_add_entities, discovery_info=None):
	"""Set up the Better Thermostat platform."""
=======
async def async_setup_platform(hass, config, async_add_entities):
	"""Set up the AI thermostat platform."""
>>>>>>> f632f1b4
	
	await async_setup_reload_service(hass, DOMAIN, PLATFORMS)
	name = config.get(CONF_NAME)
	heater_entity_id = config.get(CONF_HEATER)
	sensor_entity_id = config.get(CONF_SENSOR)
	window_sensors_entity_ids = config.get(CONF_SENSOR_WINDOW)
	window_delay = config.get(CONF_WINDOW_TIMEOUT)
	weather_entity = config.get(CONF_WEATHER)
	outdoor_sensor = config.get(CONF_OUTDOOR_SENSOR)
	off_temperature = config.get(CONF_OFF_TEMPERATURE)
	valve_maintenance = config.get(CONF_VALVE_MAINTENANCE)
	night_temp = config.get(CONF_NIGHT_TEMP)
	night_start = config.get(CONF_NIGHT_START)
	night_end = config.get(CONF_NIGHT_END)
	
	min_temp = 5.0
	max_temp = 30.0
	target_temp = config.get(CONF_TARGET_TEMP)
	precision = 0.5
	unit = hass.config.units.temperature_unit
	unique_id = config.get(CONF_UNIQUE_ID)

	async_add_entities(
			[
				BetterThermostat(
						name,
						heater_entity_id,
						sensor_entity_id,
						window_sensors_entity_ids,
						window_delay,
						weather_entity,
						outdoor_sensor,
						off_temperature,
						valve_maintenance,
						night_temp,
						night_start,
						night_end,
						min_temp,
						max_temp,
						target_temp,
						precision,
						unit,
						unique_id,
						device_class="better_thermostat",
						state_class="better_thermostat_state",
				)
			]
	)


class BetterThermostat(ClimateEntity, RestoreEntity, ABC):
	"""Representation of a Better Thermostat device."""
	
	def __init__(
			self,
			name,
			heater_entity_id,
			sensor_entity_id,
			window_sensors_entity_ids,
			window_delay,
			weather_entity,
			outdoor_sensor,
			off_temperature,
			valve_maintenance,
			night_temp,
			night_start,
			night_end,
			min_temp,
			max_temp,
			target_temp,
			precision,
			unit,
			unique_id,
			device_class,
			state_class,
	):
		"""Initialize the thermostat."""
		self._name = name
		self.heater_entity_id = heater_entity_id
		self.sensor_entity_id = sensor_entity_id
		self.window_sensors_entity_ids = window_sensors_entity_ids
		self.window_delay = window_delay or 0
		self.weather_entity = weather_entity
		self.outdoor_sensor = outdoor_sensor
		self.off_temperature = off_temperature or None
		self.valve_maintenance = valve_maintenance
		self.night_temp = night_temp or None
		self.night_start = dt_util.parse_time(night_start) or None
		self.night_end = dt_util.parse_time(night_end) or None
		self._hvac_mode = HVAC_MODE_HEAT
		self._saved_target_temp = target_temp or None
		self._target_temp_step = precision
		self._hvac_list = [HVAC_MODE_HEAT, HVAC_MODE_OFF]
		self._active = False
		self._cur_temp = None
		self._temp_lock = asyncio.Lock()
		self._min_temp = min_temp
		self._max_temp = max_temp
		self._target_temp = target_temp
		self._unit = unit
		self._unique_id = unique_id
		self._support_flags = SUPPORT_FLAGS
		self.window_open = False
		self._is_away = False
		self.startup_running = True
		self.heating_active_pre_window_opened = None
		self.model = "-"
		self.next_valve_maintenance = datetime.now() + timedelta(hours=randint(1, 24 * 5))
		self.calibration_type = 2
		self.daytime_temp = 5
		self.closed_window_triggered = False
		self.night_status = False
		self.call_for_heat = None
		self.ignore_states = False
		self.last_calibration = None
		self.last_dampening_timestamp = None
		self._device_class = device_class
		self._state_class = state_class
		self._today_nightmode_end = datetime.now()
		self.local_temperature_calibration_entity = None
		self.valve_position_entity = None
		self.version = "1.0.0"
	
	async def async_added_to_hass(self):
		"""Run when entity about to be added."""
		await super().async_added_to_hass()
		
		# Add listener
		async_track_state_change_event(
				self.hass, [self.sensor_entity_id], self._async_sensor_changed
		)
		async_track_state_change_event(
				self.hass, [self.heater_entity_id], self._async_trv_changed
		)
		if self.window_sensors_entity_ids:
			async_track_state_change_event(
					self.hass, [self.window_sensors_entity_ids], self._async_window_changed
			)
		
		# check if night mode was configured
		if not all([self.night_start is None, self.night_end is None]):
			_LOGGER.debug("Night mode configured")	
			async_track_time_change(
					self.hass,
					self._async_timer_trigger,
					self.night_start.hour,
					self.night_start.minute,
					self.night_start.second,
			)
			async_track_time_change(
					self.hass,
					self._async_timer_trigger,
					self.night_end.hour,
					self.night_end.minute,
					self.night_end.second,
			)
		
		@callback
		def _async_startup(*_):
			"""Init on startup."""
			
<<<<<<< HEAD
			_LOGGER.info("Starting better_thermostat for %s with version: %s waiting for entity to be ready...", self.name,self.version)
=======
			_LOGGER.info("Starting ai_thermostat for %s with version: %s waiting for entity to be ready...", self.name, self.version)
>>>>>>> f632f1b4
			
			loop = asyncio.get_event_loop()
			loop.create_task(self.startup())
		
		if self.hass.state == CoreState.running:
			_async_startup()
		else:
			self.hass.bus.async_listen_once(EVENT_HOMEASSISTANT_START, _async_startup)
		
		# Check If we have an old state
		old_state = await self.async_get_last_state()
		if old_state is not None:
			# If we have no initial temperature, restore
			if self._target_temp is None:
				# If we have a previously saved temperature
				if old_state.attributes.get(ATTR_TEMPERATURE) is None:
					self._target_temp = self.min_temp
					_LOGGER.debug(
							"Undefined target temperature, falling back to %s",
							self._target_temp,
					)
				else:
					self._target_temp = float(old_state.attributes[ATTR_TEMPERATURE])
			if not self._hvac_mode and old_state.state:
				self._hvac_mode = old_state.state
		
		else:
			# No previous state, try and restore defaults
			if self._target_temp is None:
				self._target_temp = self.min_temp
			_LOGGER.debug(
					"No previously saved temperature, setting to %s", self._target_temp
			)
		
		# Set default state to off
		if not self._hvac_mode:
			self._hvac_mode = HVAC_MODE_OFF
	
	async def startup(self):
		"""Run startup tasks."""
		window = None
		await asyncio.sleep(5)

		while self.startup_running:
			sensor_state = self.hass.states.get(self.sensor_entity_id)
			trv_state = self.hass.states.get(self.heater_entity_id)
			
			if sensor_state is None:
				_LOGGER.error("better_thermostat %s temperature sensor: %s is not in HA or wrong spelled", self.name, self.sensor_entity_id)
				return False
			if trv_state is None:
				_LOGGER.error("better_thermostat %s TRV: %s is not in HA or wrong spelled", self.name, self.heater_entity_id)
				return False
			if self.window_sensors_entity_ids:
				window = self.hass.states.get(self.window_sensors_entity_ids)
				
				if window is None:
					_LOGGER.error("better_thermostat %s window sensor: %s is not in HA or wrong spelled", self.name, self.window_sensors_entity_ids)
					return False
				
				# make sure window has a state variable
				try:
					if window.state:
						pass
				except (ValueError, NameError, AttributeError):
					_LOGGER.error("better_thermostat %s window sensor: %s is not in HA or wrong spelled", self.name, self.window_sensors_entity_ids)
					return False
			
			_ready = True
			
			if sensor_state.state in (STATE_UNAVAILABLE, STATE_UNKNOWN, None):
				_LOGGER.info("better_thermostat %s still waiting for %s to be available", self.name, self.sensor_entity_id)
				_ready = False
			if trv_state.state in (STATE_UNAVAILABLE, STATE_UNKNOWN, None):
				_LOGGER.info("better_thermostat %s still waiting for %s to be available", self.name, self.heater_entity_id)
				_ready = False
			
			if self.hass.states.get(self.heater_entity_id).attributes.get('device') is None:
				_LOGGER.info("better_thermostat %s still waiting for %s to be available", self.name, self.heater_entity_id)
				_ready = False
			
			if self.window_sensors_entity_ids and window.state in (STATE_UNAVAILABLE, STATE_UNKNOWN, None):
				_LOGGER.info("better_thermostat %s still waiting for %s to be available", self.name, self.window_sensors_entity_ids)
				_ready = False
			
			if not _ready:
				_LOGGER.info("retry in 15s...")
				await asyncio.sleep(15)
				continue
			
			if self.window_sensors_entity_ids:
				window = self.hass.states.get(self.window_sensors_entity_ids)
				
				check = window.state
				if check == 'on':
					self.window_open = True
					self._hvac_mode = HVAC_MODE_OFF
				else:
					self.window_open = False
					self.closed_window_triggered = False
				_LOGGER.debug("better_thermostat: Window %s", self.window_open)
			
			self.startup_running = False
			self._active = True
			entity_registry = await self.hass.helpers.entity_registry.async_get_registry()
			reg_entity = entity_registry.async_get(self.heater_entity_id)
			entity_entries = async_entries_for_config_entry(entity_registry, reg_entity.config_entry_id)
			for entity in entity_entries:
				uid = entity.unique_id
				if "local_temperature_calibration" in uid: 
					self.local_temperature_calibration_entity = entity.entity_id
				if "valve_position" in uid:
					self.valve_position_entity = entity.entity_id
			self._async_update_temp(sensor_state)
			self.async_write_ha_state()
			await asyncio.sleep(5)
			_LOGGER.info("Register better_thermostat with name: %s", self.name)
			await self._async_control_heating()
		return True
	
	@property
	def extra_state_attributes(self):
		"""Return the device specific state attributes."""
		dev_specific = {
			ATTR_STATE_WINDOW_OPEN  : self.window_open,
			ATTR_STATE_NIGHT_MODE   : self.night_status,
			ATTR_STATE_CALL_FOR_HEAT: self.call_for_heat
		}
		
		return dev_specific
	
	@property
	def available(self):
		"""Return if thermostat is available."""
		return not self.startup_running
	
	@property
	def should_poll(self):
		"""Return the polling state."""
		return False
	
	@property
	def name(self):
		"""Return the name of the thermostat."""
		return self._name
	
	@property
	def unique_id(self):
		"""Return the unique id of this thermostat."""
		return self._unique_id
	
	@property
	def precision(self):
		"""Return the precision of the system."""
		return super().precision
	
	@property
	def target_temperature_step(self):
		"""Return the supported step of target temperature."""
		if self._target_temp_step is not None:
			return self._target_temp_step
		
		return super().precision
	
	@property
	def temperature_unit(self):
		"""Return the unit of measurement."""
		return self._unit
	
	@property
	def current_temperature(self):
		"""Return the sensor temperature."""
		return self._cur_temp
	
	@property
	def hvac_mode(self):
		"""Return current operation."""
		return self._hvac_mode
	
	@property
	def hvac_action(self):
		"""Return the current running hvac operation if supported.

		Need to be one of CURRENT_HVAC_*.
		"""
		if self._hvac_mode == HVAC_MODE_OFF:
			return CURRENT_HVAC_OFF
		
		try:
			if self.hass.states.get(self.heater_entity_id).attributes.get('position') is not None:
				if check_float(self.hass.states.get(self.heater_entity_id).attributes.get('position')):
					valve = float(self.hass.states.get(self.heater_entity_id).attributes.get('position'))
					if valve > 0:
						return CURRENT_HVAC_HEAT
					else:
						return CURRENT_HVAC_IDLE
			
			if self.hass.states.get(self.heater_entity_id).attributes.get('pi_heating_demand') is not None:
				if check_float(self.hass.states.get(self.heater_entity_id).attributes.get('pi_heating_demand')):
					valve = float(self.hass.states.get(self.heater_entity_id).attributes.get('pi_heating_demand'))
					if valve > 0:
						return CURRENT_HVAC_HEAT
					else:
						return CURRENT_HVAC_IDLE
		except RuntimeError:
			_LOGGER.debug("better_thermostat: currently can't get the TRV")
		
		if not self._is_device_active:
			return CURRENT_HVAC_IDLE
		return CURRENT_HVAC_HEAT
	
	@property
	def target_temperature(self):
		"""Return the temperature we try to reach."""
		return self._target_temp
	
	@property
	def hvac_modes(self):
		"""List of available operation modes."""
		return self._hvac_list
	
	async def async_set_hvac_mode(self, hvac_mode):
		"""Set hvac mode."""
		if hvac_mode == HVAC_MODE_HEAT:
			self._hvac_mode = HVAC_MODE_HEAT
		elif hvac_mode == HVAC_MODE_OFF:
			self._hvac_mode = HVAC_MODE_OFF
		else:
			_LOGGER.debug("Unrecognized hvac mode: %s", hvac_mode)
		self.async_write_ha_state()
		if self.closed_window_triggered or self.ignore_states:
			return
		await self._async_control_heating()
	
	async def async_set_temperature(self, **kwargs):
		"""Set new target temperature."""
		temperature = kwargs.get(ATTR_TEMPERATURE)
		if temperature is None:
			return
		self._target_temp = temperature
		self.async_write_ha_state()
		if self.closed_window_triggered or self.ignore_states:
			return
		await self._async_control_heating()
	
	@property
	def min_temp(self):
		"""Return the minimum temperature."""
		if self._min_temp is not None:
			return self._min_temp
		
		# get default temp from super class
		return super().min_temp
	
	@property
	def max_temp(self):
		"""Return the maximum temperature."""
		if self._max_temp is not None:
			return self._max_temp
		
		# Get default temp from super class
		return super().max_temp
	
	@callback
	async def _async_timer_trigger(self, state):
		"""Triggered by temperature timer to check if it's time to heat."""
		if self.night_start.hour == state.hour and self.night_start.minute == state.minute:
			_LOGGER.debug("night mode active override with: %s", float(self.night_temp))
			self.daytime_temp = self._target_temp
			self._target_temp = float(self.night_temp)
			self.night_status = True
		
		if self.night_end.hour == state.hour and self.night_end.minute == state.minute:
			_LOGGER.debug("night mode inactive override with: %s", float(self.daytime_temp))
			self._target_temp = self.daytime_temp
			self.night_status = False
		
		await self._async_control_heating()
	
	
	@callback
	async def _async_window_changed(self):
		if self.startup_running:
			return
		if self.hass.states.get(self.heater_entity_id) is not None:
			await asyncio.sleep(int(self.window_delay))
			check = self.hass.states.get(self.window_sensors_entity_ids).state
			if check == 'on':
				self.window_open = True
			else:
				self.window_open = False
				self.closed_window_triggered = False
			_LOGGER.debug("better_thermostat: Window %s", self.window_open)
			self.async_write_ha_state()
			await self._async_control_heating()
	
	@callback
	async def _async_sensor_changed(self, event):
		"""Handle temperature changes."""
		if self.startup_running:
			return
		new_state = event.data.get("new_state")
		if new_state is None or new_state.state in (STATE_UNAVAILABLE, STATE_UNKNOWN):
			return
		
		self._async_update_temp(new_state)
		self.async_write_ha_state()
		if self.closed_window_triggered or self.ignore_states:
			return
		await self._async_control_heating()
	
	@callback
	def _async_update_temp(self, state):
		"""Update thermostat with the latest state from sensor."""
		try:
			if check_float(state.state):
				self._cur_temp = convert_decimal(state.state)
		except ValueError as ex:
			_LOGGER.debug("Unable to update from sensor: %s", ex)
	
	@callback
	async def _async_trv_changed(self, event):
		"""Handle temperature changes."""
		if self.startup_running:
			return
		
		old_state = event.data.get("old_state")
		new_state = event.data.get("new_state")
		
		if new_state is None or old_state is None:
			return
		
		try:
			if self.hass.states.get(self.heater_entity_id).attributes.get('device') is not None:
				self.model = self.hass.states.get(self.heater_entity_id).attributes.get('device').get('model')
			else:
				_LOGGER.debug("better_thermostat: can't read the device model of TRV, Enable include_device_information in z2m or checkout issue #1")
		except RuntimeError:
			_LOGGER.debug("better_thermostat: error can't get the TRV model")
		
		if new_state.attributes is not None:
			try:
				remapped_state = convert_inbound_states(self, new_state.attributes)
				
				if old_state.attributes.get('system_mode') != new_state.attributes.get('system_mode'):
					self._hvac_mode = remapped_state.get('system_mode')
					
					if self._hvac_mode != HVAC_MODE_OFF and self.window_open:
						self._hvac_mode = HVAC_MODE_OFF
						_LOGGER.debug("better_thermostat: Window is still open, turn force off the TRV")
						await self._async_control_heating()
				
				if not self.ignore_states and new_state.attributes.get('current_heating_setpoint') is not None and self._hvac_mode != HVAC_MODE_OFF and self.calibration_type == 0:
					self._target_temp = float(new_state.attributes.get('current_heating_setpoint'))
			
			except TypeError as e:
				_LOGGER.debug("better_thermostat entity not ready or device is currently not supported %s", e)
			
			self.async_write_ha_state()
	
	async def trv_valve_maintenance(self):
		"""Maintenance of the TRV valve."""
		self.ignore_states = True
		if self.hass.states.get(self.heater_entity_id).attributes.get('valve_position'):
			await set_trv_values(self, 'valve_position', 255)
			await asyncio.sleep(60)
			await set_trv_values(self, 'valve_position', 0)
			await asyncio.sleep(60)
			await set_trv_values(self, 'valve_position', 255)
			await asyncio.sleep(60)
			await set_trv_values(self, 'valve_position', 0)
			await asyncio.sleep(60)
		else:
			await set_trv_values(self, 'temperature', 30)
			await asyncio.sleep(60)
			await set_trv_values(self, 'temperature', 5)
			await asyncio.sleep(60)
			await set_trv_values(self, 'temperature', 30)
			await asyncio.sleep(60)
			await set_trv_values(self, 'temperature', 5)
			await asyncio.sleep(60)
		self.ignore_states = False
		await self._async_control_heating()
	
	async def _async_control_heating(self):
		"""main heating control function"""
		if self.ignore_states or self.startup_running:
			return
		async with self._temp_lock:
			if None not in (
					self._cur_temp,
					self._target_temp,
					self._hvac_mode,
			) and self.hass.states.get(self.heater_entity_id).attributes is not None and not self.startup_running:
				self._active = True
				self.ignore_states = True
				# Use the same precision and min and max as the TRV
				if self.hass.states.get(self.heater_entity_id).attributes.get('target_temp_step') is not None:
					self._target_temp_step = float(self.hass.states.get(self.heater_entity_id).attributes.get('target_temp_step'))
				else:
					self._target_temp_step = 1
				if self.hass.states.get(self.heater_entity_id).attributes.get('min_temp') is not None:
					self._min_temp = float(self.hass.states.get(self.heater_entity_id).attributes.get('min_temp'))
				else:
					self._min_temp = 5
				if self.hass.states.get(self.heater_entity_id).attributes.get('max_temp') is not None:
					self._max_temp = float(self.hass.states.get(self.heater_entity_id).attributes.get('max_temp'))
				else:
					self._max_temp = 30
				
				# check weather predictions or ambient air temperature if available
				if self.weather_entity is not None:
					self.call_for_heat = self.check_weather_prediction()
				elif self.outdoor_sensor is not None:
					self.call_for_heat = self.check_ambient_air_temperature()
				else:
					self.call_for_heat = True
				
				if self.call_for_heat is None:
					_LOGGER.warning("better_thermostat: call for heat decision: could not evaluate sensor/weather entity data, force heat on")
					self.call_for_heat = True
				
<<<<<<< HEAD
				_LOGGER.debug("better_thermostat %s",self.call_for_heat)
=======
				_LOGGER.debug("ai_thermostat %s", self.call_for_heat)
>>>>>>> f632f1b4
				# window open detection and weather detection force turn TRV off
				if (self.window_open or not self.call_for_heat) and not self.closed_window_triggered:
					self.heating_active_pre_window_opened = False
					if self._hvac_mode == HVAC_MODE_HEAT:
						self.heating_active_pre_window_opened = True
					self._hvac_mode = HVAC_MODE_OFF
					self.closed_window_triggered = True
				elif self.heating_active_pre_window_opened:
					self._hvac_mode = HVAC_MODE_HEAT
				
				try:
					remapped_states = convert_outbound_states(self, self._hvac_mode)
					converted_hvac_mode = remapped_states.get('system_mode')
					current_heating_setpoint = self._target_temp
					has_real_mode = True if self.hass.states.get(self.heater_entity_id).attributes.get('system_mode') is not None else False
					calibration = remapped_states.get('local_temperature_calibration')
					
					# if off do nothing
					if self.closed_window_triggered or self._hvac_mode == HVAC_MODE_OFF:
						if has_real_mode:
							if self.hass.states.get(self.heater_entity_id).attributes.get('system_mode') == HVAC_MODE_OFF:
								self.ignore_states = False
								return
						if self.calibration_type == 1:
							if float(self.hass.states.get(self.heater_entity_id).attributes.get('current_heating_setpoint')) <= 5.0:
								self.ignore_states = False
								return
					
					# FIXME: "Only send the local_temperature_calibration if not instantly following" doesn't make sense
					do_calibration = False
					if self.last_calibration is None:
						do_calibration = True
					elif datetime.now() > (self.last_calibration + timedelta(seconds=20)):
						do_calibration = True
					
					if do_calibration:
						_LOGGER.debug("better_thermostat: running calibration")
						self.last_calibration = datetime.now()
					
					_LOGGER.debug(
							"better_thermostat triggered states > window open: %s night mode: %s Mode: %s set: %s has_mode: %s Calibration: %s set_temp: %s cur_temp: %s Model: %s Calibration "
							"type: %s call for heat: %s TRV: %s",
							self.window_open,
							self.night_status,
							converted_hvac_mode,
							self._hvac_mode,
							has_real_mode,
							calibration,
							current_heating_setpoint,
							self._cur_temp,
							self.model,
							self.calibration_type,
							self.call_for_heat,
							self.hass.states.get(self.heater_entity_id).attributes.get('device').get('friendlyName')
					)
					
					# Using on temperature based calibration, don't update the temp if it's the same
					if self.calibration_type == 1 and float(self.hass.states.get(self.heater_entity_id).attributes.get('current_heating_setpoint')) != float(calibration):
						await set_trv_values(self, 'temperature', float(calibration))
						
						# Using on local calbiration, dont update the temp if its off, some TRV changed to 5°C when off after a while, don't update the temp
						if self.calibration_type == 0 and not self.window_open and converted_hvac_mode != HVAC_MODE_OFF and float(current_heating_setpoint) != 5.0 and self.call_for_heat:
							await set_trv_values(self, 'temperature', float(current_heating_setpoint))
						
						# Using on local calbiration, update only if the TRV is not in window open mode
						if self.calibration_type == 0 and not self.window_open and do_calibration:
							await set_trv_values(self, 'local_temperature_calibration', calibration)
						
						# Only set the system mode if the TRV has this option
					if has_real_mode:
						await set_trv_values(self, 'system_mode', converted_hvac_mode)
					
					self.ignore_states = False
					
					# Check if a valve_maintenance is needed
					if self.valve_maintenance:
						current_time = datetime.now()
						if current_time > self.next_valve_maintenance:
							_LOGGER.debug("better_thermostat: valve_maintenance triggerd")
							await self.trv_valve_maintenance()
							self.next_valve_maintenance = datetime.now() + timedelta(days=5)
				
				except TypeError as fatal:
					_LOGGER.debug("better_thermostat entity not ready or device is currently not supported")
					_LOGGER.debug("fatal %s", fatal)
					self.ignore_states = False
	
	def check_weather_prediction(self):
		"""
		Checks configured weather entity for next two days of temperature predictions.
		@return: True if the maximum forcast temperature is lower than the off temperature; None if not successful
		"""
		if self.weather_entity is None:
			_LOGGER.warning("better_thermostat: weather entity not available.")
			return None
		
		if self.off_temperature is None or not isinstance(self.off_temperature, float):
			_LOGGER.warning("better_thermostat: off_temperature not set or not a float.")
			return None
		
		try:
			forcast = self.hass.states.get(self.weather_entity).attributes.get('forecast')
			if len(forcast) > 0:
				max_forcast_temp = math.ceil((float(forcast[0]['temperature']) + float(forcast[1]['temperature'])) / 2)
<<<<<<< HEAD
				_LOGGER.debug("better_thermostat: avg weather temp: %s",max_forcast_temp)
=======
				_LOGGER.debug("ai_thermostat: avg weather temp: %s", max_forcast_temp)
>>>>>>> f632f1b4
				return float(max_forcast_temp) < float(self.off_temperature)
			else:
				raise TypeError
		except TypeError:
			_LOGGER.warning("better_thermostat: no weather entity data found.")
			return None
	
	def check_ambient_air_temperature(self):
		"""
		Gets the history for two days and evaluates the necessary for heating.
		@return: returns True if the average temperature is lower than the off temperature; None if not successful
		"""
		if self.outdoor_sensor is None:
			return None
		
		if self.off_temperature is None or not isinstance(self.off_temperature, float):
			_LOGGER.warning("better_thermostat: off_temperature not set or not a float.")
			return None
		
		try:
			last_two_days_date_time = datetime.now() - timedelta(days=2)
			start = dt_util.as_utc(last_two_days_date_time)
			history_list = history.state_changes_during_period(
					self.hass, start, dt_util.as_utc(datetime.now()), self.outdoor_sensor
			)
			historic_sensor_data = history_list.get(self.outdoor_sensor)
		except TypeError:
			_LOGGER.warning("better_thermostat: no outdoor sensor data found.")
			return None
		
		# create a list from valid data in historic_sensor_data
		valid_historic_sensor_data = []
		for measurement in historic_sensor_data:
			if measurement.state is not None:
				try:
					valid_historic_sensor_data.append(float(measurement.state))
				except ValueError:
					pass
				except TypeError:
					pass
		
		# remove the upper and lower 5% of the data
		valid_historic_sensor_data.sort()
		valid_historic_sensor_data = valid_historic_sensor_data[int(len(valid_historic_sensor_data) * 0.05):int(len(valid_historic_sensor_data) * 0.95)]
		
		if len(valid_historic_sensor_data) == 0:
			_LOGGER.warning("better_thermostat: no valid outdoor sensor data found.")
			return None
		
		# calculate the average temperature
		avg_temp = math.ceil(sum(valid_historic_sensor_data) / len(valid_historic_sensor_data))
		_LOGGER.debug("better_thermostat: avg outdoor temp: %s", avg_temp)
		return float(avg_temp) < float(self.off_temperature)
	
	@property
	def _is_device_active(self):
		state_off = self.hass.states.is_state(self.heater_entity_id, "off")
		state_heat = self.hass.states.is_state(self.heater_entity_id, "heat")
		state_auto = self.hass.states.is_state(self.heater_entity_id, "auto")
		
		if not self.hass.states.get(self.heater_entity_id):
			return None
		if state_off:
			return False
		elif state_heat:
			return state_heat
		elif state_auto:
			return state_auto
	
	@property
	def supported_features(self):
		"""Return the list of supported features."""
		return self._support_flags<|MERGE_RESOLUTION|>--- conflicted
+++ resolved
@@ -18,18 +18,6 @@
 from homeassistant.components.recorder import history
 from homeassistant.const import (ATTR_TEMPERATURE, CONF_NAME, CONF_UNIQUE_ID, EVENT_HOMEASSISTANT_START, STATE_UNAVAILABLE, STATE_UNKNOWN, )
 from homeassistant.core import CoreState, callback
-<<<<<<< HEAD
-from homeassistant.helpers.entity_registry import (
-	async_entries_for_config_entry,
-)
-from homeassistant.helpers.event import (
-	async_track_state_change_event,
-	async_track_time_change
-)
-from homeassistant.helpers.reload import async_setup_reload_service
-from homeassistant.helpers.restore_state import RestoreEntity
-
-=======
 from homeassistant.helpers.entity_registry import (async_entries_for_config_entry, )
 from homeassistant.helpers.event import (async_track_state_change_event, async_track_time_change)
 from homeassistant.helpers.reload import async_setup_reload_service
@@ -37,7 +25,6 @@
 
 from custom_components.ai_thermostat.helpers import check_float, convert_decimal, set_trv_values
 from custom_components.ai_thermostat.models.models import convert_inbound_states, convert_outbound_states
->>>>>>> f632f1b4
 from . import DOMAIN, PLATFORMS
 
 _LOGGER = logging.getLogger(__name__)
@@ -83,13 +70,8 @@
 )
 
 
-<<<<<<< HEAD
-async def async_setup_platform(hass, config, async_add_entities, discovery_info=None):
+async def async_setup_platform(hass, config, async_add_entities):
 	"""Set up the Better Thermostat platform."""
-=======
-async def async_setup_platform(hass, config, async_add_entities):
-	"""Set up the AI thermostat platform."""
->>>>>>> f632f1b4
 	
 	await async_setup_reload_service(hass, DOMAIN, PLATFORMS)
 	name = config.get(CONF_NAME)
@@ -251,11 +233,7 @@
 		def _async_startup(*_):
 			"""Init on startup."""
 			
-<<<<<<< HEAD
 			_LOGGER.info("Starting better_thermostat for %s with version: %s waiting for entity to be ready...", self.name,self.version)
-=======
-			_LOGGER.info("Starting ai_thermostat for %s with version: %s waiting for entity to be ready...", self.name, self.version)
->>>>>>> f632f1b4
 			
 			loop = asyncio.get_event_loop()
 			loop.create_task(self.startup())
@@ -678,11 +656,7 @@
 					_LOGGER.warning("better_thermostat: call for heat decision: could not evaluate sensor/weather entity data, force heat on")
 					self.call_for_heat = True
 				
-<<<<<<< HEAD
 				_LOGGER.debug("better_thermostat %s",self.call_for_heat)
-=======
-				_LOGGER.debug("ai_thermostat %s", self.call_for_heat)
->>>>>>> f632f1b4
 				# window open detection and weather detection force turn TRV off
 				if (self.window_open or not self.call_for_heat) and not self.closed_window_triggered:
 					self.heating_active_pre_window_opened = False
@@ -787,11 +761,7 @@
 			forcast = self.hass.states.get(self.weather_entity).attributes.get('forecast')
 			if len(forcast) > 0:
 				max_forcast_temp = math.ceil((float(forcast[0]['temperature']) + float(forcast[1]['temperature'])) / 2)
-<<<<<<< HEAD
-				_LOGGER.debug("better_thermostat: avg weather temp: %s",max_forcast_temp)
-=======
-				_LOGGER.debug("ai_thermostat: avg weather temp: %s", max_forcast_temp)
->>>>>>> f632f1b4
+				_LOGGER.debug("better_thermostat: avg weather temp: %s", max_forcast_temp)
 				return float(max_forcast_temp) < float(self.off_temperature)
 			else:
 				raise TypeError
