--- conflicted
+++ resolved
@@ -1,13 +1,4 @@
-import logging
-
-<<<<<<< HEAD
 from custom_components.better_thermostat.helpers import convert_decimal
-=======
-from custom_components.ai_thermostat.helpers import convert_decimal
->>>>>>> f632f1b4
-
-_LOGGER = logging.getLogger(__name__)
-
 
 def mode_remap(hvac_mode, modes):
 	if modes is None:
@@ -17,13 +8,11 @@
 	else:
 		return hvac_mode
 
-
 def reverse_modes(modes):
 	changed_dict = {}
 	for key, value in modes.items():
 		changed_dict[value] = key
 	return changed_dict
-
 
 def calibration(self, calibration_type):
 	if calibration_type == 1:
@@ -31,16 +20,11 @@
 	if calibration_type == 0:
 		return default_calibration(self)
 
-
 def default_calibration(self):
 	state = self.hass.states.get(self.heater_entity_id).attributes
 	new_calibration = float((float(self._cur_temp) - float(state.get('local_temperature'))) + float(state.get('local_temperature_calibration')))
 	return convert_decimal(new_calibration)
 
-<<<<<<< HEAD
-=======
-
->>>>>>> f632f1b4
 def temperature_calibration(self):
 	state = self.hass.states.get(self.heater_entity_id).attributes
 	new_calibration = abs(float(round((float(self._target_temp) - float(self._cur_temp)) + float(state.get('local_temperature')), 2)))
@@ -49,8 +33,4 @@
 	if new_calibration > float(self._max_temp):
 		new_calibration = float(self._max_temp)
 	
-<<<<<<< HEAD
-=======
-
->>>>>>> f632f1b4
 	return new_calibration