"""Special support for Better Thermostat units.
Z2M version """

import asyncio
import json
import logging
import math
import numbers
from abc import ABC
from datetime import datetime, timedelta
from random import randint

import homeassistant.helpers.config_validation as cv
import homeassistant.util.dt as dt_util
import voluptuous as vol
from homeassistant.components.climate import ClimateEntity, PLATFORM_SCHEMA
from homeassistant.components.climate.const import (
	CURRENT_HVAC_HEAT, CURRENT_HVAC_IDLE, CURRENT_HVAC_OFF, HVAC_MODE_HEAT, HVAC_MODE_OFF, SUPPORT_TARGET_TEMPERATURE
)
from homeassistant.components.recorder import history
from homeassistant.const import (ATTR_TEMPERATURE, CONF_NAME, CONF_UNIQUE_ID, EVENT_HOMEASSISTANT_START, STATE_UNAVAILABLE, STATE_UNKNOWN)
from homeassistant.core import callback, CoreState
from homeassistant.helpers.entity_registry import (async_entries_for_config_entry)
from homeassistant.helpers.event import (async_track_state_change_event, async_track_time_change)
from homeassistant.helpers.reload import async_setup_reload_service
from homeassistant.helpers.restore_state import RestoreEntity

from . import DOMAIN, PLATFORMS
from .helpers import check_float, set_trv_values
from .models.models import convert_inbound_states, convert_outbound_states, get_device_model

_LOGGER = logging.getLogger(__name__)

DEFAULT_NAME = "Better Thermostat"

CONF_HEATER = "thermostat"
CONF_SENSOR = "temperature_sensor"
CONF_SENSOR_WINDOW = "window_sensors"
CONF_TARGET_TEMP = "target_temp"
CONF_WEATHER = "weather"
CONF_OFF_TEMPERATURE = "off_temperature"
CONF_WINDOW_TIMEOUT = "window_off_delay"
CONF_OUTDOOR_SENSOR = "outdoor_sensor"
CONF_VALVE_MAINTENANCE = "valve_maintenance"
CONF_NIGHT_TEMP = "night_temp"
CONF_NIGHT_START = "night_start"
CONF_NIGHT_END = "night_end"
CONF_MIN_TEMP = "min_temp"
CONF_MAX_TEMP = "max_temp"
CONF_PRECISION = "precision"

SUPPORT_FLAGS = SUPPORT_TARGET_TEMPERATURE

ATTR_STATE_WINDOW_OPEN = "window_open"
ATTR_STATE_NIGHT_MODE = "night_mode"
ATTR_STATE_CALL_FOR_HEAT = "call_for_heat"
ATTR_STATE_LAST_CHANGE = "last_change"
ATTR_STATE_DAY_SET_TEMP = "last_day_set_temp"

ATTR_VALVE_POSITION = "valve_position"

PLATFORM_SCHEMA = PLATFORM_SCHEMA.extend(
	{
		vol.Required(CONF_HEATER)                          : cv.entity_id,
		vol.Required(CONF_SENSOR)                          : cv.entity_id,
		vol.Optional(CONF_SENSOR_WINDOW)                   : cv.entity_id,
		vol.Optional(CONF_WEATHER)                         : cv.entity_id,
		vol.Optional(CONF_OUTDOOR_SENSOR)                  : cv.entity_id,
		vol.Optional(CONF_OFF_TEMPERATURE, default=20.0)   : vol.Coerce(float),
		vol.Optional(CONF_WINDOW_TIMEOUT, default=0)       : vol.Coerce(int),
		vol.Optional(CONF_VALVE_MAINTENANCE, default=False): cv.boolean,
		vol.Optional(CONF_NIGHT_TEMP, default=18.0)        : vol.Coerce(float),
		vol.Optional(CONF_NIGHT_START, default=None)       : vol.Coerce(str),
		vol.Optional(CONF_NIGHT_END, default=None)         : vol.Coerce(str),
		vol.Optional(CONF_NAME, default=DEFAULT_NAME)      : cv.string,
		vol.Optional(CONF_TARGET_TEMP)                     : vol.Coerce(float),
		vol.Optional(CONF_UNIQUE_ID)                       : cv.string,
		vol.Optional(CONF_MIN_TEMP, default=5.0)           : vol.Coerce(float),
		vol.Optional(CONF_MAX_TEMP, default=35.0)          : vol.Coerce(float),
		vol.Optional(CONF_PRECISION, default=0.5)          : vol.Coerce(float),
	}
)


async def async_setup_platform(hass, config, async_add_entities, discovery_info=None):
	"""Set up the Better Thermostat platform."""
	
	await async_setup_reload_service(hass, DOMAIN, PLATFORMS)
	name = config.get(CONF_NAME)
	heater_entity_id = config.get(CONF_HEATER)
	sensor_entity_id = config.get(CONF_SENSOR)
	window_sensors_entity_ids = config.get(CONF_SENSOR_WINDOW)
	window_delay = config.get(CONF_WINDOW_TIMEOUT)
	weather_entity = config.get(CONF_WEATHER)
	outdoor_sensor = config.get(CONF_OUTDOOR_SENSOR)
	off_temperature = config.get(CONF_OFF_TEMPERATURE)
	valve_maintenance = config.get(CONF_VALVE_MAINTENANCE)
	night_temp = config.get(CONF_NIGHT_TEMP)
	night_start = config.get(CONF_NIGHT_START)
	night_end = config.get(CONF_NIGHT_END)
	
	min_temp = config.get(CONF_MIN_TEMP)
	max_temp = config.get(CONF_MAX_TEMP)
	target_temp = config.get(CONF_TARGET_TEMP)
	precision = config.get(CONF_PRECISION)
	unit = hass.config.units.temperature_unit
	unique_id = config.get(CONF_UNIQUE_ID)
	
	async_add_entities(
		[
			BetterThermostat(
				name,
				heater_entity_id,
				sensor_entity_id,
				window_sensors_entity_ids,
				window_delay,
				weather_entity,
				outdoor_sensor,
				off_temperature,
				valve_maintenance,
				night_temp,
				night_start,
				night_end,
				min_temp,
				max_temp,
				target_temp,
				precision,
				unit,
				unique_id,
				device_class="better_thermostat",
				state_class="better_thermostat_state",
			)
		]
	)


class BetterThermostat(ClimateEntity, RestoreEntity, ABC):
	"""Representation of a Better Thermostat device."""
	
	def __init__(
			self,
			name,
			heater_entity_id,
			sensor_entity_id,
			window_sensors_entity_ids,
			window_delay,
			weather_entity,
			outdoor_sensor,
			off_temperature,
			valve_maintenance,
			night_temp,
			night_start,
			night_end,
			min_temp,
			max_temp,
			target_temp,
			precision,
			unit,
			unique_id,
			device_class,
			state_class,
	):
		"""Initialize the thermostat."""
		self._name = name
		self.heater_entity_id = heater_entity_id
		self.sensor_entity_id = sensor_entity_id
		self.window_sensors_entity_ids = window_sensors_entity_ids
		self.window_delay = window_delay or 0
		self.weather_entity = weather_entity
		self.outdoor_sensor = outdoor_sensor
		self.off_temperature = off_temperature or None
		self.valve_maintenance = valve_maintenance
		self.night_temp = night_temp or None
		self.night_start = dt_util.parse_time(night_start) or None
		self.night_end = dt_util.parse_time(night_end) or None
		self._hvac_mode = HVAC_MODE_HEAT
		self._saved_target_temp = target_temp or None
		self._target_temp_step = precision
		self._TRV_target_temp_step = 0.5
		self._hvac_list = [HVAC_MODE_HEAT, HVAC_MODE_OFF]
		self._cur_temp = None
		self._temp_lock = asyncio.Lock()
		self._min_temp = min_temp
		self._TRV_min_temp = 5.0
		self._max_temp = max_temp
		self._TRV_max_temp = 30.0
		self._target_temp = target_temp
		self._unit = unit
		self._unique_id = unique_id
		self._support_flags = SUPPORT_FLAGS
		self.window_open = None
		self._is_away = False
		self.startup_running = True
		self.model = None
		self.next_valve_maintenance = datetime.now() + timedelta(hours=randint(1, 24 * 5))
		self.calibration_type = 2
		self.last_daytime_temp = None
		self.closed_window_triggered = False
		self.night_mode_active = None
		self.call_for_heat = None
		self.ignore_states = False
		self.last_calibration = None
		self.last_dampening_timestamp = None
		self._device_class = device_class
		self._state_class = state_class
		self.local_temperature_calibration_entity = None
		self.valve_position_entity = None
		try:
			with open("/config/custom_components/better_thermostat/manifest.json") as manifest_file:
				manifest = json.load(manifest_file)
				self.version = manifest["version"]
		except (FileNotFoundError, KeyError, json.JSONDecodeError) as e:
			_LOGGER.error("better_thermostat %s: could not read version from manifest file - %s", not self._name, e)
			self.version = "unknown"
		self.last_change = None
		self.load_saved_state = False
		self._last_reported_valve_position = None
		self._last_reported_valve_position_update_wait_lock = asyncio.Lock()
	
	async def async_added_to_hass(self):
		"""Run when entity about to be added."""
		await super().async_added_to_hass()
		
		# Add listener
		async_track_state_change_event(
			self.hass, [self.sensor_entity_id], self._async_sensor_changed
		)
		async_track_state_change_event(
			self.hass, [self.heater_entity_id], self._async_trv_changed
		)
		if self.window_sensors_entity_ids:
			async_track_state_change_event(
				self.hass, [self.window_sensors_entity_ids], self._async_window_changed
			)
		
		# check if night mode was configured
		if all([self.night_start, self.night_end, self.night_temp]):
			_LOGGER.debug("Night mode configured")
			async_track_time_change(
				self.hass,
				self._async_timer_trigger,
				self.night_start.hour,
				self.night_start.minute,
				self.night_start.second,
			)
			async_track_time_change(
				self.hass,
				self._async_timer_trigger,
				self.night_end.hour,
				self.night_end.minute,
				self.night_end.second,
			)
		
		@callback
		def _async_startup(*_):
			"""Init on startup."""
			
			_LOGGER.info("better_thermostat %s: Starting version %s. Waiting for entity to be ready...", self.name, self.version)
			
			loop = asyncio.get_event_loop()
			loop.create_task(self.startup())
		
		if self.hass.state == CoreState.running:
			_async_startup()
		else:
			self.hass.bus.async_listen_once(EVENT_HOMEASSISTANT_START, _async_startup)
		
		# Check If we have an old state
		if (old_state := await self.async_get_last_state()) is not None:
			# If we have no initial temperature, restore
			if self._target_temp is None:
				# If we have a previously saved temperature
				if old_state.attributes.get(ATTR_TEMPERATURE) is None:
					self._target_temp = self._min_temp
					_LOGGER.debug(
						"better_thermostat %s: Undefined target temperature, falling back to %s", self.name, self._target_temp
					)
				else:
					_old_target_temperature = float(old_state.attributes.get([ATTR_TEMPERATURE]))
					# if the saved temperature is lower than the _min_temp, set it to _min_temp
					if _old_target_temperature < self._min_temp:
						_LOGGER.warning(
							"better_thermostat %s: Saved target temperature %s is lower than _min_temp %s, setting to _min_temp",
							self.name,
							_old_target_temperature,
							self._min_temp
						)
						self._target_temp = self._min_temp
					# if the saved temperature is higher than the _max_temp, set it to _max_temp
					elif _old_target_temperature > self._max_temp:
						_LOGGER.warning(
							"better_thermostat %s: Saved target temperature %s is higher than _max_temp %s, setting to _max_temp",
							self.name,
							_old_target_temperature,
							self._min_temp
						)
						self._target_temp = self._max_temp
			if not self._hvac_mode and old_state.state:
				self._hvac_mode = old_state.state
			if not old_state.attributes.get(ATTR_STATE_LAST_CHANGE):
				self.last_change = old_state.attributes.get(ATTR_STATE_LAST_CHANGE)
			else:
				self.last_change = HVAC_MODE_OFF
			if not old_state.attributes.get(ATTR_STATE_WINDOW_OPEN):
				self.window_open = old_state.attributes.get(ATTR_STATE_WINDOW_OPEN)
			if not old_state.attributes.get(ATTR_STATE_DAY_SET_TEMP):
				self.last_daytime_temp = old_state.attributes.get(ATTR_STATE_DAY_SET_TEMP)
			if not old_state.attributes.get(ATTR_STATE_CALL_FOR_HEAT):
				self.call_for_heat = old_state.attributes.get(ATTR_STATE_CALL_FOR_HEAT)
			if not old_state.attributes.get(ATTR_STATE_NIGHT_MODE):
				self.night_mode_active = old_state.attributes.get(ATTR_STATE_NIGHT_MODE)
				if self.night_mode_active:
					if self.night_temp and isinstance(self.night_temp, numbers.Number):
						_night_temp = float(self.night_temp)
						# if the night temperature is lower than _min_temp, set it to _min_temp
						if _night_temp < self._min_temp:
							_LOGGER.error(
								"better_thermostat %s: Night temperature %s is lower than _min_temp %s, setting to _min_temp",
								self.name,
								_night_temp,
								self._min_temp
							)
							self._target_temp = self._min_temp
						# if the night temperature is higher than the _max_temp, set it to max_temp
						elif _night_temp > self._max_temp:
							_LOGGER.warning(
								"better_thermostat %s: Night temperature %s is higher than _max_temp %s, setting to _max_temp",
								self.name,
								_night_temp,
								self._min_temp
							)
							self._target_temp = self._max_temp
					else:
						_LOGGER.error("better_thermostat %s: Night temp '%s' is not a number", self.name, str(self.night_temp))
		
		else:
			# No previous state, try and restore defaults
			if self._target_temp is None:
				_LOGGER.warning(
					"better_thermostat %s: No previously saved temperature found on startup, setting default value %s and turn heat off",
					self.name,
					self._target_temp
				)
				self._target_temp = self._min_temp
				self._hvac_mode = HVAC_MODE_OFF
		
		# if hvac mode could not be restored, turn heat off
		if not self._hvac_mode:
			_LOGGER.warning(
				"better_thermostat %s: No previously hvac mode found on startup, turn heat off",
				self.name
			)
			self._hvac_mode = HVAC_MODE_OFF
	
	async def startup(self):
		"""Run startup tasks."""
		window = None
		await asyncio.sleep(5)
		
		while self.startup_running:
			sensor_state = self.hass.states.get(self.sensor_entity_id)
			trv_state = self.hass.states.get(self.heater_entity_id)
			
			if sensor_state is None:
				_LOGGER.error(
					"better_thermostat %s: configured temperature sensor with id '%s' could not be located",
					self.name,
					self.sensor_entity_id
				)
				return False
			if trv_state is None:
				_LOGGER.error(
					"better_thermostat %s: configured TRV/climate entry with id '%s' could not be located",
					self.name,
					self.heater_entity_id
				)
				return False
			if self.window_sensors_entity_ids:
				window = self.hass.states.get(self.window_sensors_entity_ids)
				
				if window is None:
					_LOGGER.error(
						"better_thermostat %s: configured window sensor entry or group with id '%s' could not be located",
						self.name,
						self.window_sensors_entity_ids
					)
					return False
				
				# make sure window has a state variable
				try:
					if window.state:
						pass
				except (ValueError, NameError, AttributeError):
					_LOGGER.error(
						"better_thermostat %s: configured window sensor entry or group with id '%s' could not be located",
						self.name,
						self.window_sensors_entity_ids
					)
					return False
			
			_ready = True
			
			if sensor_state.state in (STATE_UNAVAILABLE, STATE_UNKNOWN, None):
				_LOGGER.info(
					"better_thermostat %s: waiting for sensor entity with id '%s' to become fully available...",
					self.name,
					self.sensor_entity_id
				)
				_ready = False
			if trv_state.state in (STATE_UNAVAILABLE, STATE_UNKNOWN, None):
				_LOGGER.info(
					"better_thermostat %s: waiting for TRV/climate entity with id '%s' to become fully available...",
					self.name,
					self.heater_entity_id
				)
				_ready = False
			
			if self.hass.states.get(self.heater_entity_id).attributes.get('device') is None:
				_LOGGER.info(
					"better_thermostat %s: waiting for TRV/climate entity with id '%s' to become fully available...",
					self.name,
					self.heater_entity_id
				)
				_ready = False
			
			if self.window_sensors_entity_ids in (STATE_UNAVAILABLE, STATE_UNKNOWN, None) or window.state in (
					STATE_UNAVAILABLE, STATE_UNKNOWN, None):
				_LOGGER.info(
					"better_thermostat %s: waiting for window sensor entity with id '%s' to become fully available...",
					self.name,
					self.window_sensors_entity_ids
				)
				_ready = False
			
			if not _ready:
				_LOGGER.info("better_thermostat %s: retry startup in 15 seconds...", self.name)
				await asyncio.sleep(15)
				continue
			
			if self.window_sensors_entity_ids:
				window = self.hass.states.get(self.window_sensors_entity_ids)
				
				check = window.state
				if check == 'on':
					self.window_open = True
					self._hvac_mode = HVAC_MODE_OFF
				else:
					self.window_open = False
					self.closed_window_triggered = False
				_LOGGER.debug(
					"better_thermostat %s: detected window state st startup: %s",
					self.name,
					"Open" if self.window_open else "Closed"
				)
			
			self.startup_running = False
			entity_registry = await self.hass.helpers.entity_registry.async_get_registry()
			reg_entity = entity_registry.async_get(self.heater_entity_id)
			entity_entries = async_entries_for_config_entry(entity_registry, reg_entity.config_entry_id)
			for entity in entity_entries:
				uid = entity.unique_id
				if "local_temperature_calibration" in uid:
					self.local_temperature_calibration_entity = entity.entity_id
				if "valve_position" in uid:
					self.valve_position_entity = entity.entity_id
			self._async_update_temp(sensor_state)
			self.async_write_ha_state()
			await asyncio.sleep(5)
			_LOGGER.info("better_thermostat %s: startup completed.", self.name)
			await self._async_control_heating()
		return True
	
	@property
	def extra_state_attributes(self):
		"""Return the device specific state attributes."""
		dev_specific = {
			ATTR_STATE_WINDOW_OPEN  : self.window_open,
			ATTR_STATE_NIGHT_MODE   : self.night_mode_active,
			ATTR_STATE_CALL_FOR_HEAT: self.call_for_heat,
			ATTR_STATE_LAST_CHANGE  : self.last_change,
			ATTR_STATE_DAY_SET_TEMP : self.last_daytime_temp,
		}
		
		return dev_specific
	
	@callback
	def _nighttime(self, current_time):
		"""
		Return whether it is nighttime.
		@param current_time: time.time()
		@return: bool True if it is nighttime; None if not configured
		"""
		_return_value = None
		
		# one or more of the inputs is None or empty
		if not all([self.night_start, self.night_end, current_time]):
			return _return_value
		
		# fetch to instance variables, since we might want to swap them
		start_time, end_time = self.night_start, self.night_end
		
		# if later set to true we'll swap the variables and output boolean, 'cause we use the logic backwards
		#   if the nighttime passes not over midnight, like (01:00 to 05:00) we use the inverted logic
		#   while something like 23:00 to 05:00 would use the default
		_reverse = False
		
		if start_time.hour < end_time.hour or (start_time.hour == end_time.hour and start_time.minute < end_time.minute):
			# not passing midnight, so we use the inverted logic
			_reverse = True
			start_time, end_time = end_time, start_time
		
		# if we are after the start time, but before the end time, we are in the night
		if (current_time.hour > start_time.hour or (
				current_time.hour == start_time.hour and current_time.minute >= start_time.minute)) and current_time.hour < end_time.hour or (
				current_time.hour == end_time.hour and current_time.minute < end_time.minute):
			_return_value = True
		
		# flip output, since we flipped the start/end time
		if _reverse:
			return not _return_value
		return _return_value
	
	@property
	def available(self):
		"""Return if thermostat is available."""
		return not self.startup_running
	
	@property
	def should_poll(self):
		"""Return the polling state."""
		return False
	
	@property
	def name(self):
		"""Return the name of the thermostat."""
		return self._name
	
	@property
	def unique_id(self):
		"""Return the unique id of this thermostat."""
		return self._unique_id
	
	@property
	def precision(self):
		"""Return the precision of the system."""
		return super().precision
	
	@property
	def target_temperature_step(self):
		"""Return the supported step of target temperature."""
		if self._target_temp_step is not None:
			return self._target_temp_step
		
		return super().precision
	
	@property
	def temperature_unit(self):
		"""Return the unit of measurement."""
		return self._unit
	
	@property
	def current_temperature(self):
		"""Return the sensor temperature."""
		return self._cur_temp
	
	@property
	def hvac_mode(self):
		"""Return current operation."""
		return self._hvac_mode
	
	@property
	def hvac_action(self):
		"""Return the current running hvac operation if supported.

		Need to be one of CURRENT_HVAC_*.
		"""
		if self._hvac_mode == HVAC_MODE_OFF:
			return CURRENT_HVAC_OFF
		
		try:
			if self.hass.states.get(self.heater_entity_id).attributes.get('position') is not None:
				if check_float(self.hass.states.get(self.heater_entity_id).attributes.get('position')):
					valve = float(self.hass.states.get(self.heater_entity_id).attributes.get('position'))
					if valve > 0:
						return CURRENT_HVAC_HEAT
					else:
						return CURRENT_HVAC_IDLE
			
			if self.hass.states.get(self.heater_entity_id).attributes.get('pi_heating_demand') is not None:
				if check_float(self.hass.states.get(self.heater_entity_id).attributes.get('pi_heating_demand')):
					valve = float(self.hass.states.get(self.heater_entity_id).attributes.get('pi_heating_demand'))
					if valve > 0:
						return CURRENT_HVAC_HEAT
					else:
						return CURRENT_HVAC_IDLE
		except (RuntimeError, ValueError, AttributeError, KeyError, TypeError, NameError, IndexError) as e:
			_LOGGER.error("better_thermostat %s: RuntimeError occurred while running TRV operation, %s", self.name, e)
		
		if not self._is_device_active:
			return CURRENT_HVAC_IDLE
		return CURRENT_HVAC_HEAT
	
	@property
	def target_temperature(self):
		"""Return the temperature we try to reach."""
		# if target temp is below minimum, return minimum
		if self._target_temp < self._min_temp:
			return self._min_temp
		# if target temp is above maximum, return maximum
		if self._target_temp > self._max_temp:
			return self._max_temp
		return self._target_temp
	
	@property
	def hvac_modes(self):
		"""List of available operation modes."""
		return self._hvac_list
	
	async def async_set_hvac_mode(self, hvac_mode):
		"""Set hvac mode."""
		if hvac_mode == HVAC_MODE_HEAT:
			self._hvac_mode = HVAC_MODE_HEAT
		elif hvac_mode == HVAC_MODE_OFF:
			self._hvac_mode = HVAC_MODE_OFF
		else:
			_LOGGER.error("better_thermostat %s: Unsupported hvac_mode %s", self.name, hvac_mode)
		self.async_write_ha_state()
		await self._async_control_heating()
	
	async def async_set_temperature(self, **kwargs):
		"""Set new target temperature."""
		temperature = kwargs.get(ATTR_TEMPERATURE)
		if temperature is None:
			return
		self._target_temp = temperature
		self.async_write_ha_state()
		await self._async_control_heating()
	
	@property
	def min_temp(self):
		"""Return the minimum temperature."""
		if self._min_temp is not None:
			return self._min_temp
		
		# get default temp from super class
		return super().min_temp
	
	@property
	def max_temp(self):
		"""Return the maximum temperature."""
		if self._max_temp is not None:
			return self._max_temp
		
		# Get default temp from super class
		return super().max_temp
	
	@callback
	async def _async_timer_trigger(self, current_time):
		"""
		Triggered by night mode timer.
		@param current_time:
		"""
		
		_is_night = self._nighttime(current_time)
		
		if _is_night is None:
			_LOGGER.error("better_thermostat %s: Error while checking if it is night", self.name)
			return
		elif _is_night:
			_LOGGER.debug("better_thermostat %s: Night mode activated", self.name)
			self.last_daytime_temp = self._target_temp
			self._target_temp = self.night_temp
			self.night_mode_active = True
		
		else:
			_LOGGER.debug("ai_thermostat %s: Day mode activated", self.name)
			if self.last_daytime_temp is None:
				_LOGGER.error("better_thermostat %s: Could not load last daytime temp; continue using the current setpoint", self.name)
			else:
				self._target_temp = self.last_daytime_temp
			self.night_mode_active = False
		
		self.async_write_ha_state()
		await self._async_control_heating()
	
	@callback
	async def _async_window_changed(self, event):
		if self.startup_running:
			return
		if self.hass.states.get(self.heater_entity_id) is not None:
			await asyncio.sleep(int(self.window_delay))
			check = self.hass.states.get(self.window_sensors_entity_ids).state
			if check == 'on':
				self.window_open = True
			else:
				self.window_open = False
			_LOGGER.debug("better_thermostat %s: Window (group) state changed to %s", self.name, "open" if self.window_open else "closed")
			self.async_write_ha_state()
			await self._async_control_heating()
	
	@callback
	async def _async_sensor_changed(self, event):
		"""Handle temperature changes."""
		if self.startup_running:
			return
		new_state = event.data.get("new_state")
		if new_state is None or new_state.state in (STATE_UNAVAILABLE, STATE_UNKNOWN):
			return
		
		self._async_update_temp(new_state)
		self.async_write_ha_state()
		await self._async_control_heating()
	
	@callback
	def _async_update_temp(self, state):
		"""Update thermostat with the latest state from sensor."""
		try:
			self._cur_temp = float(state.state)
		except (ValueError, AttributeError, KeyError, TypeError, NameError, IndexError):
			_LOGGER.error(
				"better_thermostat %s: Unable to update temperature sensor status from status update, current temperature not a number",
				self.name
			)
	
	@callback
	async def _async_trv_changed(self, event):
		"""Process TRV status updates"""
		if self.startup_running:
			return
		
		old_state = event.data.get("old_state")
		new_state = event.data.get("new_state")
		
		if new_state is None or old_state is None:
			return
		
		# fetch device model from HA if necessary
		get_device_model(self)
		
		if new_state.attributes is not None:
			try:
				remapped_state = convert_inbound_states(self, new_state.attributes)
				
				# write valve position to local variable
				if remapped_state.get(ATTR_VALVE_POSITION) is not None:
					self._last_reported_valve_position = remapped_state.get(ATTR_VALVE_POSITION)
					self._last_reported_valve_position_update_wait_lock.release()
				
				if old_state.attributes.get('system_mode') != new_state.attributes.get('system_mode'):
					self._hvac_mode = remapped_state.get('system_mode')
					
					if self._hvac_mode != HVAC_MODE_OFF and self.window_open:
						self._hvac_mode = HVAC_MODE_OFF
						_LOGGER.debug("better_thermostat %s: Window open, turn off the heater", self.name)
						await self._async_control_heating()
				
				if not self.ignore_states and new_state.attributes.get(
						'current_heating_setpoint'
				) is not None and self._hvac_mode != HVAC_MODE_OFF and self.calibration_type == 0:
					_new_heating_setpoint = float(new_state.attributes.get('current_heating_setpoint'))
					# if new setpoint is lower than the min setpoint, set it to the min setpoint
					_overwrite_thermostat_update = False
					if _new_heating_setpoint < self._min_temp:
						_new_heating_setpoint = self._min_temp
						_overwrite_thermostat_update = True
					# if new setpoint is higher than the max setpoint, set it to the max setpoint
					if _new_heating_setpoint > self._max_temp:
						_new_heating_setpoint = self._max_temp
						_overwrite_thermostat_update = True
					if self._target_temp != _new_heating_setpoint:
						self._target_temp = _new_heating_setpoint
					else:
						_overwrite_thermostat_update = False
					
					# if the user has changed the setpoint to a value that is not in the allowed range,
					# overwrite the change with an TRV update
					if _overwrite_thermostat_update:
						_LOGGER.warning(
							"better_thermostat %s: Overwriting setpoint %s with %s, as the new setpoint is out of bound (min/max temperature)",
							self.name,
							new_state.attributes.get('current_heating_setpoint'),
							_new_heating_setpoint
						)
						await self._async_control_heating()
			
			
			except TypeError as e:
				_LOGGER.debug("better_thermostat entity not ready or device is currently not supported %s", e)
			
			self.async_write_ha_state()
	
	async def trv_valve_maintenance(self):
		"""Maintenance of the TRV valve."""
		
		_LOGGER.info("better_thermostat %s: maintenance started", self.name)
		
		self.ignore_states = True
		
		if self.model == "TS0601_thermostat":
			_LOGGER.debug("better_thermostat %s: maintenance will run TS0601_thermostat variant of cycle", self.name)
			
			# get current HVAC mode from HA
			try:
				_last_hvac_mode = self.hass.states.get(self.heater_entity_id).state
			except:
				_LOGGER.error("better_thermostat %s: Could not load current HVAC mode", self.name)
				self.ignore_states = False
				return
			
			_i = 0
			_retry_limit_reached = False
			
			while True:
				# close valve
				_set_HVAC_mode_retry = 0
				while not self._last_reported_valve_position == 0:
					# send close valve command and wait for the valve to close
					await set_trv_values(self, 'system_mode', 'off')
					# wait for an update by the TRV on the valve position
					await self._last_reported_valve_position_update_wait_lock.acquire()
					if not self._last_reported_valve_position == 0 and _set_HVAC_mode_retry < 3:
						_set_HVAC_mode_retry += 1
						continue
					elif _set_HVAC_mode_retry == 3:
						_LOGGER.error("better_thermostat %s: maintenance could not close valve after 3 retries", self.name)
						_retry_limit_reached = True
						break
					# wait 60 seconds to not overheat the motor
					await asyncio.sleep(60)
				
				if _retry_limit_reached:
					_LOGGER.error("better_thermostat %s: maintenance was aborted prematurely due to errors", self.name)
					break
				
				# end loop after 3 opening cycles
				elif _i > 3:
					_LOGGER.info("better_thermostat %s: maintenance completed", self.name)
					break
				
				# open valve
				_set_HVAC_mode_retry = 0
				while not self._last_reported_valve_position == 100:
					# send open valve command and wait for the valve to open
					await self.hass.services.async_call(
						'climate', SERVICE_SET_HVAC_MODE, {'entity_id': self.heater_entity_id, 'hvac_mode': 'heat'}, blocking=True
					)
					await self._last_reported_valve_position_update_wait_lock.acquire()
					if not self._last_reported_valve_position == 0 and _set_HVAC_mode_retry < 3:
						_set_HVAC_mode_retry += 1
						continue
					elif _set_HVAC_mode_retry == 3:
						_LOGGER.error("better_thermostat %s: maintenance could not open valve after 3 retries", self.name)
						_retry_limit_reached = True
						break
					# wait 60 seconds to not overheat the motor
					await asyncio.sleep(60)
				
				if _retry_limit_reached:
					_LOGGER.error("better_thermostat %s: maintenance was aborted prematurely due to errors", self.name)
					break
				
				_i += 1
			
			# returning the TRV to the previous HVAC mode
			await self.hass.services.async_call(
				'climate', SERVICE_SET_HVAC_MODE, {'entity_id': self.heater_entity_id, 'hvac_mode': _last_hvac_mode}, blocking=True
			)
			# give the TRV time to process the mode change and report back to HA
			await asyncio.sleep(120)
		
		else:
			
			valve_position_available = False
			# check if there's a valve_position field
			try:
				self.hass.states.get(self.heater_entity_id).attributes.get('valve_position')
				valve_position_available = True
			except:
				pass
			
			if valve_position_available:
				await set_trv_values(self, 'valve_position', 255)
				await asyncio.sleep(60)
				await set_trv_values(self, 'valve_position', 0)
				await asyncio.sleep(60)
				await set_trv_values(self, 'valve_position', 255)
				await asyncio.sleep(60)
				await set_trv_values(self, 'valve_position', 0)
				await asyncio.sleep(60)
			else:
				await set_trv_values(self, 'temperature', 30)
				await asyncio.sleep(60)
				await set_trv_values(self, 'temperature', 5)
				await asyncio.sleep(60)
				await set_trv_values(self, 'temperature', 30)
				await asyncio.sleep(60)
				await set_trv_values(self, 'temperature', 5)
				await asyncio.sleep(60)
		
		self.ignore_states = False
		
		# restarting normal heating control immediately
		await self._async_control_heating()
	
	async def _async_control_heating(self):
		"""main heating control function"""
		if self.ignore_states or self.startup_running:
			return
		async with self._temp_lock:
			if all(
					[self._cur_temp, self._target_temp, self._hvac_mode, self.hass.states.get(self.heater_entity_id).attributes]
					) and not self.startup_running:
				self._active = True
				self.ignore_states = True
				# Use the same precision and min and max as the TRV
				if self.hass.states.get(self.heater_entity_id).attributes.get('target_temp_step') is not None:
					self._TRV_target_temp_step = float(self.hass.states.get(self.heater_entity_id).attributes.get('target_temp_step'))
				else:
					self._TRV_target_temp_step = 1
				if self.hass.states.get(self.heater_entity_id).attributes.get('min_temp') is not None:
					self._TRV_min_temp = float(self.hass.states.get(self.heater_entity_id).attributes.get('min_temp'))
				else:
					self._TRV_min_temp = 5
				if self.hass.states.get(self.heater_entity_id).attributes.get('max_temp') is not None:
					self._TRV_max_temp = float(self.hass.states.get(self.heater_entity_id).attributes.get('max_temp'))
				else:
					self._TRV_max_temp = 30
				
				# check weather predictions or ambient air temperature if available
				if self.weather_entity is not None:
					self.call_for_heat = self.check_weather_prediction()
				elif self.outdoor_sensor is not None:
					self.call_for_heat = self.check_ambient_air_temperature()
				else:
					self.call_for_heat = True
				
				if self.call_for_heat is None:
					_LOGGER.warning(
						"better_thermostat: call for heat decision: could not evaluate sensor/weather entity data, force heat on"
						)
					self.call_for_heat = True
				
				# window open detection and weather detection force turn TRV off
				if self.window_open and not self.closed_window_triggered:
					self.last_change = self._hvac_mode
					self._hvac_mode = HVAC_MODE_OFF
					self.closed_window_triggered = True
				elif not self.window_open and self.closed_window_triggered:
					self._hvac_mode = self.last_change
<<<<<<< HEAD
					self.closed_window_triggered = False

=======
				
>>>>>>> 31520619
				# check if's summer
				if self._hvac_mode != HVAC_MODE_OFF and not self.window_open and not self.call_for_heat and not self.load_saved_state:
					self.last_change = self._hvac_mode
					self._hvac_mode = HVAC_MODE_OFF
					self.load_saved_state = True
				elif self.load_saved_state and self.call_for_heat and not self.window_open:
					self._hvac_mode = self.last_change
					self.load_saved_state = False
				
				try:
					remapped_states = convert_outbound_states(self, self._hvac_mode)
					converted_hvac_mode = remapped_states.get('system_mode')
					current_heating_setpoint = self._target_temp
					has_real_mode = True if self.hass.states.get(self.heater_entity_id).attributes.get('system_mode') is not None else False
					calibration = remapped_states.get('local_temperature_calibration')

					# Some TRVs need some time to calculate the new local_temperature from the last calibration so set a timeout to avoid a calibration loop.
					do_calibration = False
					if self.last_calibration is None:
						do_calibration = True
					elif datetime.now() > (self.last_calibration + timedelta(seconds=20)):
						do_calibration = True
					
					if do_calibration:
						_LOGGER.debug("better_thermostat: running calibration")
						self.last_calibration = datetime.now()
					
					_LOGGER.debug(
						"better_thermostat triggered states > window open: %s night mode: %s Mode: %s set: %s has_mode: %s Calibration: %s set_temp: %s cur_temp: %s Model: %s Calibration "
						"type: %s call for heat: %s TRV: %s",
						self.window_open,
						self.night_mode_active,
						converted_hvac_mode,
						self._hvac_mode,
						has_real_mode,
						calibration,
						current_heating_setpoint,
						self._cur_temp,
						self.model,
						self.calibration_type,
						self.call_for_heat,
						self.hass.states.get(self.heater_entity_id).attributes.get('device').get('friendlyName')
					)
					
					# Using on temperature based calibration, don't update the temp if it's the same
					if self.calibration_type == 1 and float(
							self.hass.states.get(self.heater_entity_id).attributes.get('current_heating_setpoint')
							) != float(calibration):
						await set_trv_values(self, 'temperature', float(calibration))
<<<<<<< HEAD
					
					# Using on local calbiration, dont update the temp if its off, some TRV changed to 5°C when off after a while, don't update the temp
					if self.calibration_type == 0 and not self.window_open and converted_hvac_mode != HVAC_MODE_OFF and float(current_heating_setpoint) != 5.0 and self.call_for_heat:
						await set_trv_values(self, 'temperature', float(current_heating_setpoint))
					
					# Using on local calbiration, update only if the TRV is not in window open mode
					if self.calibration_type == 0 and not self.window_open and do_calibration:
						await set_trv_values(self, 'local_temperature_calibration', calibration)
						
						# Only set the system mode if the TRV has this option
=======
						
						# Using on local calibration, don't update the temp if its off, some TRV changed to 5°C when
						# off after a while, don't update the temp
						if self.calibration_type == 0 and not self.window_open and converted_hvac_mode != HVAC_MODE_OFF and float(
								current_heating_setpoint
								) != 5.0 and self.call_for_heat:
							await set_trv_values(self, 'temperature', float(current_heating_setpoint))
						
						# Using on local calibration, update only if the TRV is not in window open mode
						if self.calibration_type == 0 and not self.window_open and do_calibration:
							await set_trv_values(self, 'local_temperature_calibration', calibration)
					
					# Only set the system mode if the TRV has this option
>>>>>>> 31520619
					if has_real_mode:
						await set_trv_values(self, 'system_mode', converted_hvac_mode)
					
					self.ignore_states = False
					
					# Check if a valve_maintenance is needed
					if self.valve_maintenance:
						current_time = datetime.now()
						if current_time > self.next_valve_maintenance:
							_LOGGER.debug("better_thermostat: valve_maintenance triggerd")
							await self.trv_valve_maintenance()
							self.next_valve_maintenance = datetime.now() + timedelta(days=5)
				
				except TypeError as fatal:
					_LOGGER.debug("better_thermostat entity not ready or device is currently not supported")
					_LOGGER.debug("fatal %s", fatal)
					self.ignore_states = False
	
	def check_weather_prediction(self):
		"""
		Checks configured weather entity for next two days of temperature predictions.
		@return: True if the maximum forcast temperature is lower than the off temperature; None if not successful
		"""
		if self.weather_entity is None:
			_LOGGER.warning("better_thermostat: weather entity not available.")
			return None
		
		if self.off_temperature is None or not isinstance(self.off_temperature, float):
			_LOGGER.warning("better_thermostat: off_temperature not set or not a float.")
			return None
		
		try:
			forcast = self.hass.states.get(self.weather_entity).attributes.get('forecast')
			if len(forcast) > 0:
				max_forcast_temp = math.ceil((float(forcast[0]['temperature']) + float(forcast[1]['temperature'])) / 2)
				_LOGGER.debug("better_thermostat: avg weather temp: %s", max_forcast_temp)
				return float(max_forcast_temp) < float(self.off_temperature)
			else:
				raise TypeError
		except TypeError:
			_LOGGER.warning("better_thermostat: no weather entity data found.")
			return None
	
	def check_ambient_air_temperature(self):
		"""
		Gets the history for two days and evaluates the necessary for heating.
		@return: returns True if the average temperature is lower than the off temperature; None if not successful
		"""
		if self.outdoor_sensor is None:
			return None
		
		if self.off_temperature is None or not isinstance(self.off_temperature, float):
			_LOGGER.warning("better_thermostat: off_temperature not set or not a float.")
			return None
		
		try:
			last_two_days_date_time = datetime.now() - timedelta(days=2)
			start = dt_util.as_utc(last_two_days_date_time)
			history_list = history.state_changes_during_period(
				self.hass, start, dt_util.as_utc(datetime.now()), self.outdoor_sensor
			)
			historic_sensor_data = history_list.get(self.outdoor_sensor)
		except TypeError:
			_LOGGER.warning("better_thermostat: no outdoor sensor data found.")
			return None
		
		# create a list from valid data in historic_sensor_data
		valid_historic_sensor_data = []
		for measurement in historic_sensor_data:
			if measurement.state is not None:
				try:
					valid_historic_sensor_data.append(float(measurement.state))
				except ValueError:
					pass
				except TypeError:
					pass
		
		# remove the upper and lower 5% of the data
		valid_historic_sensor_data.sort()
		valid_historic_sensor_data = valid_historic_sensor_data[
		                             int(len(valid_historic_sensor_data) * 0.05):int(len(valid_historic_sensor_data) * 0.95)]
		
		if len(valid_historic_sensor_data) == 0:
			_LOGGER.warning("better_thermostat: no valid outdoor sensor data found.")
			return None
		
		# calculate the average temperature
		avg_temp = math.ceil(sum(valid_historic_sensor_data) / len(valid_historic_sensor_data))
		_LOGGER.debug("better_thermostat: avg outdoor temp: %s", avg_temp)
		return float(avg_temp) < float(self.off_temperature)
	
	@property
	def _is_device_active(self):
		state_off = self.hass.states.is_state(self.heater_entity_id, "off")
		state_heat = self.hass.states.is_state(self.heater_entity_id, "heat")
		state_auto = self.hass.states.is_state(self.heater_entity_id, "auto")
		
		if not self.hass.states.get(self.heater_entity_id):
			return None
		if state_off:
			return False
		elif state_heat:
			return state_heat
		elif state_auto:
			return state_auto
	
	@property
	def supported_features(self):
		"""Return the list of supported features."""
		return self._support_flags<|MERGE_RESOLUTION|>--- conflicted
+++ resolved
@@ -947,12 +947,8 @@
 					self.closed_window_triggered = True
 				elif not self.window_open and self.closed_window_triggered:
 					self._hvac_mode = self.last_change
-<<<<<<< HEAD
 					self.closed_window_triggered = False
 
-=======
-				
->>>>>>> 31520619
 				# check if's summer
 				if self._hvac_mode != HVAC_MODE_OFF and not self.window_open and not self.call_for_heat and not self.load_saved_state:
 					self.last_change = self._hvac_mode
@@ -1002,7 +998,6 @@
 							self.hass.states.get(self.heater_entity_id).attributes.get('current_heating_setpoint')
 							) != float(calibration):
 						await set_trv_values(self, 'temperature', float(calibration))
-<<<<<<< HEAD
 					
 					# Using on local calbiration, dont update the temp if its off, some TRV changed to 5°C when off after a while, don't update the temp
 					if self.calibration_type == 0 and not self.window_open and converted_hvac_mode != HVAC_MODE_OFF and float(current_heating_setpoint) != 5.0 and self.call_for_heat:
@@ -1011,23 +1006,8 @@
 					# Using on local calbiration, update only if the TRV is not in window open mode
 					if self.calibration_type == 0 and not self.window_open and do_calibration:
 						await set_trv_values(self, 'local_temperature_calibration', calibration)
-						
-						# Only set the system mode if the TRV has this option
-=======
-						
-						# Using on local calibration, don't update the temp if its off, some TRV changed to 5°C when
-						# off after a while, don't update the temp
-						if self.calibration_type == 0 and not self.window_open and converted_hvac_mode != HVAC_MODE_OFF and float(
-								current_heating_setpoint
-								) != 5.0 and self.call_for_heat:
-							await set_trv_values(self, 'temperature', float(current_heating_setpoint))
-						
-						# Using on local calibration, update only if the TRV is not in window open mode
-						if self.calibration_type == 0 and not self.window_open and do_calibration:
-							await set_trv_values(self, 'local_temperature_calibration', calibration)
-					
+	
 					# Only set the system mode if the TRV has this option
->>>>>>> 31520619
 					if has_real_mode:
 						await set_trv_values(self, 'system_mode', converted_hvac_mode)
 					
