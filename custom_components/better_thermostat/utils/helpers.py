"""Helper functions for the Better Thermostat component."""
import re
import logging
from datetime import datetime
from typing import Union
from homeassistant.helpers import device_registry as dr, entity_registry as er
from homeassistant.helpers.entity_registry import async_entries_for_config_entry

from homeassistant.components.climate.const import HVACMode


from ..const import CONF_HEAT_AUTO_SWAPPED


_LOGGER = logging.getLogger(__name__)


def mode_remap(self, entity_id, hvac_mode: str, inbound: bool = False) -> str:
    """Remap HVAC mode to correct mode if nessesary.

    Parameters
    ----------
    self :
            FIXME
    hvac_mode : str
            HVAC mode to be remapped

    inbound : bool
            True if the mode is coming from the device, False if it is coming from the HA.

    Returns
    -------
    str
            remapped mode according to device's quirks
    """
    _heat_auto_swapped = self.real_trvs[entity_id]["advanced"].get(
        CONF_HEAT_AUTO_SWAPPED, False
    )

    if _heat_auto_swapped:
        if hvac_mode == HVACMode.HEAT and inbound is False:
            return HVACMode.AUTO
        elif hvac_mode == HVACMode.AUTO and inbound is True:
            return HVACMode.HEAT
        else:
            return hvac_mode
    else:
        if hvac_mode != HVACMode.AUTO:
            return hvac_mode
        else:
            _LOGGER.error(
                f"better_thermostat {self.name}: {entity_id} HVAC mode {hvac_mode} is not supported by this device, is it possible that you forgot to set the heat auto swapped option?"
            )
            return HVACMode.OFF


def calculate_local_setpoint_delta(self, entity_id) -> Union[float, None]:
    """Calculate local delta to adjust the setpoint of the TRV based on the air temperature of the external sensor.

    This calibration is for devices with local calibration option, it syncs the current temperature of the TRV to the target temperature of
    the external sensor.

    Parameters
    ----------
    self :
            self instance of better_thermostat

    Returns
    -------
    float
            new local calibration delta
    """
    _context = "calculate_local_setpoint_delta()"

    # check if we need to calculate
    if (
        self.real_trvs[entity_id]["current_temperature"] == self.old_internal_temp
        and self.cur_temp == self.old_external_temp
    ):
        return None

    _cur_trv_temp = convert_to_float(
        str(self.real_trvs[entity_id]["current_temperature"]), self.name, _context
    )

    _calibration_delta = float(
        str(format(float(abs(_cur_trv_temp - self.cur_temp)), ".1f"))
    )

    if _calibration_delta <= 0.5:
        return None

    self.old_internal_temp = self.real_trvs[entity_id]["current_temperature"]
    self.old_external_temp = self.cur_temp

    _current_trv_calibration = round_to_half_degree(
        convert_to_float(
            str(self.real_trvs[entity_id]["last_calibration"]), self.name, _context
        )
    )

    if None in (_current_trv_calibration, self.cur_temp, _cur_trv_temp):
        _LOGGER.warning(
            f"better thermostat {self.name}: {entity_id} Could not calculate local setpoint delta in {_context}:"
            f" current_trv_calibration: {_current_trv_calibration}, current_trv_temp: {_cur_trv_temp}, cur_temp: {self.cur_temp}"
        )
        return None

    if self.real_trvs[entity_id]["advanced"].get("fix_calibration", False) is True:
        _temp_diff = float(float(self.bt_target_temp) - float(self.cur_temp))
        if _temp_diff > 0.2 and _temp_diff < 1:
            _cur_trv_temp = round_to_half_degree(_cur_trv_temp)
            _cur_trv_temp += 0.5
        if _temp_diff >= 1.2:
            _cur_trv_temp = round_to_half_degree(_cur_trv_temp)
            _cur_trv_temp += 2.5
        if _temp_diff > -0.2 and _temp_diff < 0:
            _cur_trv_temp = round_down_to_half_degree(_cur_trv_temp)
            _cur_trv_temp -= 0.5
        if _temp_diff >= -1.2 and _temp_diff < 0:
            _cur_trv_temp = round_down_to_half_degree(_cur_trv_temp)
            _cur_trv_temp -= 2.5

    _new_local_calibration = (self.cur_temp - _cur_trv_temp) + _current_trv_calibration
    return convert_to_float(str(_new_local_calibration), self.name, _context)


def calculate_setpoint_override(self, entity_id) -> Union[float, None]:
    """Calculate new setpoint for the TRV based on its own temperature measurement and the air temperature of the external sensor.

    This calibration is for devices with no local calibration option, it syncs the target temperature of the TRV to a new target
    temperature based on the current temperature of the external sensor.

    Parameters
    ----------
    self :
            self instance of better_thermostat

    Returns
    -------
    float
            new target temp with calibration
    """
    _cur_trv_temp = self.hass.states.get(entity_id).attributes["current_temperature"]
    if None in (self.bt_target_temp, self.cur_temp, _cur_trv_temp):
        return None

<<<<<<< HEAD
    _calibrated_setpoint = (self.bt_target_temp - self.cur_temp) + _cur_trv_temp
=======
    _new_cur_temp = self.cur_temp * 0.8 + _cur_trv_temp * 0.2
    _LOGGER.debug(
        f"better thermostat {self.name}: {entity_id} - calibration - weighted cur temperature: {_new_cur_temp}"
    )
    _calibrated_setpoint = (self.bt_target_temp - _new_cur_temp) + _cur_trv_temp
>>>>>>> 6ae99abc

    if self.real_trvs[entity_id]["advanced"].get("fix_calibration", False) is True:
        _temp_diff = float(float(self.bt_target_temp) - float(self.cur_temp))
        if _temp_diff > 0.0 and _calibrated_setpoint - _cur_trv_temp < 1.5:
            _calibrated_setpoint += 1.5

    # check if new setpoint is inside the TRV's range, else set to min or max
    if _calibrated_setpoint < self.real_trvs[entity_id]["min_temp"]:
        _calibrated_setpoint = self.real_trvs[entity_id]["min_temp"]
    if _calibrated_setpoint > self.real_trvs[entity_id]["max_temp"]:
        _calibrated_setpoint = self.real_trvs[entity_id]["max_temp"]
    return round(_calibrated_setpoint, 1)


def convert_to_float(
    value: Union[str, int, float], instance_name: str, context: str
) -> Union[float, None]:
    """Convert value to float or print error message.

    Parameters
    ----------
    value : str, int, float
            the value to convert to float
    instance_name : str
            the name of the instance thermostat
    context : str
            the name of the function which is using this, for printing an error message

    Returns
    -------
    float
            the converted value
    None
            If error occurred and cannot convert the value.
    """
    if isinstance(value, float):
        return round(value, 1)
    elif value is None or value == "None":
        return None
    else:
        try:
            return round(float(str(format(float(value), ".1f"))), 1)
        except (ValueError, TypeError, AttributeError, KeyError):
            _LOGGER.debug(
                f"better thermostat {instance_name}: Could not convert '{value}' to float in {context}"
            )
            return None


def calibration_round(value: Union[int, float, None]) -> Union[float, int, None]:
    """Round the calibration value to the nearest 0.5.

    Parameters
    ----------
    value : float
            the value to round

    Returns
    -------
    float
            the rounded value
    """
    if value is None:
        return None
    split = str(float(str(value))).split(".", 1)
    decimale = int(split[1])
    if decimale > 8:
        return float(str(split[0])) + 1.0
    else:
        return float(str(split[0]))


def round_down_to_half_degree(
    value: Union[int, float, None]
) -> Union[float, int, None]:
    """Round the value down to the nearest 0.5.

    Parameters
    ----------
    value : float
            the value to round

    Returns
    -------
    float
            the rounded value
    """
    if value is None:
        return None
    split = str(float(str(value))).split(".", 1)
    decimale = int(split[1])
    if decimale > 7:
        return float(str(split[0])) + 0.5
    else:
        return float(str(split[0]))


def round_to_half_degree(value: Union[int, float, None]) -> Union[float, int, None]:
    """Rounds numbers to the nearest n.5/n.0

    Parameters
    ----------
    value : int, float
            input value

    Returns
    -------
    float, int
            either an int, if input was an int, or a float rounded to n.5/n.0

    """
    if value is None:
        return None
    elif isinstance(value, float):
        return round(value * 2) / 2
    elif isinstance(value, int):
        return value


def round_to_hundredth_degree(
    value: Union[int, float, None]
) -> Union[float, int, None]:
    """Rounds numbers to the nearest n.nn0

    Parameters
    ----------
    value : int, float
            input value

    Returns
    -------
    float, int
            either an int, if input was an int, or a float rounded to n.nn0

    """
    if value is None:
        return None
    elif isinstance(value, float):
        return round(value * 100) / 100
    elif isinstance(value, int):
        return value


def check_float(potential_float):
    """Check if a string is a float.

    Parameters
    ----------
    potential_float :
            the value to check

    Returns
    -------
    bool
            True if the value is a float, False otherwise.

    """
    try:
        float(potential_float)
        return True
    except ValueError:
        return False


def convert_time(time_string):
    """Convert a time string to a datetime object.

    Parameters
    ----------
    time_string :
            a string representing a time

    Returns
    -------
    datetime
            the converted time as a datetime object.
    None
            If the time string is not a valid time.
    """
    try:
        _current_time = datetime.now()
        _get_hours_minutes = datetime.strptime(time_string, "%H:%M")
        return _current_time.replace(
            hour=_get_hours_minutes.hour,
            minute=_get_hours_minutes.minute,
            second=0,
            microsecond=0,
        )
    except ValueError:
        return None


async def find_valve_entity(self, entity_id):
    """Find the local calibration entity for the TRV.

    This is a hacky way to find the local calibration entity for the TRV. It is not possible to find the entity
    automatically, because the entity_id is not the same as the friendly_name. The friendly_name is the same for all
    thermostats of the same brand, but the entity_id is different.

    Parameters
    ----------
    self :
            self instance of better_thermostat

    Returns
    -------
    str
            the entity_id of the local calibration entity
    None
            if no local calibration entity was found
    """
    entity_registry = er.async_get(self.hass)
    reg_entity = entity_registry.async_get(entity_id)
    entity_entries = async_entries_for_config_entry(
        entity_registry, reg_entity.config_entry_id
    )
    for entity in entity_entries:
        uid = entity.unique_id
        # Make sure we use the correct device entities
        if entity.device_id == reg_entity.device_id:
            if "_valve_position" in uid or "_position" in uid:
                _LOGGER.debug(
                    f"better thermostat: Found valve position entity {entity.entity_id} for {entity_id}"
                )
                return entity.entity_id

    _LOGGER.debug(
        f"better thermostat: Could not find valve position entity for {entity_id}"
    )
    return None


async def find_local_calibration_entity(self, entity_id):
    """Find the local calibration entity for the TRV.

    This is a hacky way to find the local calibration entity for the TRV. It is not possible to find the entity
    automatically, because the entity_id is not the same as the friendly_name. The friendly_name is the same for all
    thermostats of the same brand, but the entity_id is different.

    Parameters
    ----------
    self :
            self instance of better_thermostat

    Returns
    -------
    str
            the entity_id of the local calibration entity
    None
            if no local calibration entity was found
    """
    entity_registry = er.async_get(self.hass)
    reg_entity = entity_registry.async_get(entity_id)
    entity_entries = async_entries_for_config_entry(
        entity_registry, reg_entity.config_entry_id
    )
    for entity in entity_entries:
        uid = entity.unique_id
        # Make sure we use the correct device entities
        if entity.device_id == reg_entity.device_id:
            if "local_temperature_calibration" in uid:
                _LOGGER.debug(
                    f"better thermostat: Found local calibration entity {entity.entity_id} for {entity_id}"
                )
                return entity.entity_id

    _LOGGER.debug(
        f"better thermostat: Could not find local calibration entity for {entity_id}"
    )
    return None


async def get_trv_intigration(self, entity_id):
    """Get the integration of the TRV.

    Parameters
    ----------
    self :
            self instance of better_thermostat

    Returns
    -------
    str
            the integration of the TRV
    """
    entity_reg = er.async_get(self.hass)
    entry = entity_reg.async_get(entity_id)
    try:
        return entry.platform
    except AttributeError:
        return "generic_thermostat"


def get_max_value(obj, value, default):
    """Get the max value of an dict object."""
    try:
        _raw = []
        for key in obj.keys():
            _temp = obj[key].get(value, 0)
            if _temp is not None:
                _raw.append(_temp)
        return max(_raw, key=lambda x: float(x))
    except (KeyError, ValueError):
        return default


def get_min_value(obj, value, default):
    """Get the min value of an dict object."""
    try:
        _raw = []
        for key in obj.keys():
            _temp = obj[key].get(value, 999)
            if _temp is not None:
                _raw.append(_temp)
        return min(_raw, key=lambda x: float(x))
    except (KeyError, ValueError):
        return default


async def get_device_model(self, entity_id):
    """Fetches the device model from HA.
    Parameters
    ----------
    self :
            self instance of better_thermostat
    Returns
    -------
    string
            the name of the thermostat model
    """
    if self.model is None:
        try:
            entity_reg = er.async_get(self.hass)
            entry = entity_reg.async_get(entity_id)
            dev_reg = dr.async_get(self.hass)
            device = dev_reg.async_get(entry.device_id)
            _LOGGER.debug(f"better_thermostat {self.name}: found device:")
            _LOGGER.debug(device)
            try:
                # Z2M reports the device name as a long string with the actual model name in braces, we need to extract it
                return re.search("\\((.+?)\\)", device.model).group(1)
            except AttributeError:
                # Other climate integrations might report the model name plainly, need more infos on this
                return device.model
        except (
            RuntimeError,
            ValueError,
            AttributeError,
            KeyError,
            TypeError,
            NameError,
            IndexError,
        ):
            try:
                return (
                    self.hass.states.get(entity_id)
                    .attributes.get("device")
                    .get("model", "generic")
                )
            except (
                RuntimeError,
                ValueError,
                AttributeError,
                KeyError,
                TypeError,
                NameError,
                IndexError,
            ):
                return "generic"
    else:
        return self.model<|MERGE_RESOLUTION|>--- conflicted
+++ resolved
@@ -145,15 +145,7 @@
     if None in (self.bt_target_temp, self.cur_temp, _cur_trv_temp):
         return None
 
-<<<<<<< HEAD
     _calibrated_setpoint = (self.bt_target_temp - self.cur_temp) + _cur_trv_temp
-=======
-    _new_cur_temp = self.cur_temp * 0.8 + _cur_trv_temp * 0.2
-    _LOGGER.debug(
-        f"better thermostat {self.name}: {entity_id} - calibration - weighted cur temperature: {_new_cur_temp}"
-    )
-    _calibrated_setpoint = (self.bt_target_temp - _new_cur_temp) + _cur_trv_temp
->>>>>>> 6ae99abc
 
     if self.real_trvs[entity_id]["advanced"].get("fix_calibration", False) is True:
         _temp_diff = float(float(self.bt_target_temp) - float(self.cur_temp))
