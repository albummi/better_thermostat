"""Device model handing and quirk detection."""

import logging
import math
import os
import re
from pathlib import Path
<<<<<<< HEAD
=======

>>>>>>> 0cca2107
from homeassistant.components.climate.const import (HVAC_MODE_HEAT, HVAC_MODE_OFF)
from homeassistant.util import yaml

from .utils import calibration, mode_remap, reverse_modes
<<<<<<< HEAD
from homeassistant.helpers import entity_registry as er
from homeassistant.helpers import device_registry as dr
=======
from ..helpers import get_trv_model

>>>>>>> 0cca2107
_LOGGER = logging.getLogger(__name__)


def convert_inbound_states(self, state):
	"""Convert inbound thermostat state to HA state."""	
	config_file = os.path.dirname(os.path.realpath(__file__)) + '/devices/' + self.model.replace("/", "_") + '.yaml'
	
	if state.get('system_mode') is not None:
		hvac_mode = state.get('system_mode')
	else:
		hvac_mode = HVAC_MODE_HEAT
	
	current_heating_setpoint = self._target_temp
	
	if Path(config_file).is_file():
		config = yaml.load_yaml(config_file)
		self.calibration_type = config.get('calibration_type')
		if config.get('calibration_type') == 1:
			if state.get('current_heating_setpoint') == 5:
				hvac_mode = HVAC_MODE_OFF
		if config.get('mode_map') is not None and state.get('system_mode') is not None:
			hvac_mode = mode_remap(hvac_mode, reverse_modes(config.get('mode_map')))
	
	return {"current_heating_setpoint": current_heating_setpoint, "local_temperature": state.get('local_temperature'), "local_temperature_calibration": state.get('local_temperature_calibration'),
		"system_mode"                 : hvac_mode}


async def get_device_model(self):
	"""Fetches the device model from HA."""
	if self.model is None:
		try:
			entity_reg = await er.async_get_registry(self.hass)
			entry = entity_reg.async_get(self.heater_entity_id)
			dev_reg = await dr.async_get_registry(self.hass)
			device = dev_reg.async_get(entry.device_id)
			try:
				return re.search('\((.+?)\)', device.model).group(1)
			except AttributeError:
				return device.model
		except (RuntimeError, ValueError, AttributeError, KeyError, TypeError, NameError, IndexError) as e:
				_LOGGER.error("better_thermostat %s: can't read the device model of TVR. please check if you have a device in HA", self.name)
	else:
		return self.model


def convert_outbound_states(self, hvac_mode):
	"""Convert HA state to outbound thermostat state."""

	state = self.hass.states.get(self.heater_entity_id).attributes
	
	config_file = os.path.dirname(os.path.realpath(__file__)) + '/devices/' + self.model.replace("/", "_") + '.yaml'
	
	current_heating_setpoint = None
	
	if Path(config_file).is_file():
		config = yaml.load_yaml(config_file)
		local_temperature_calibration = calibration(self, config.get('calibration_type'))
		self.calibration_type = config.get('calibration_type')
		if config.get('calibration_round'):
			local_temperature_calibration = int(math.ceil(local_temperature_calibration))
		if config.get('calibration_type') == 0:
			current_heating_setpoint = state.get('current_heating_setpoint')
		elif config.get('calibration_type') == 1:
			current_heating_setpoint = local_temperature_calibration
		
		if state.get('system_mode') is not None:
			if config.get('mode_map') is not None:
				hvac_mode = mode_remap(hvac_mode, config.get('mode_map'))
		else:
			if hvac_mode == HVAC_MODE_OFF:
				current_heating_setpoint = 5
	
	else:
		current_heating_setpoint = self._target_temp
		local_temperature_calibration = int(math.ceil(calibration(self, 0)))
	
	return {
		"current_heating_setpoint"     : current_heating_setpoint,
		"local_temperature"            : state.get('local_temperature'),
		"system_mode"                  : hvac_mode,
		"local_temperature_calibration": local_temperature_calibration
	}<|MERGE_RESOLUTION|>--- conflicted
+++ resolved
@@ -5,21 +5,12 @@
 import os
 import re
 from pathlib import Path
-<<<<<<< HEAD
-=======
-
->>>>>>> 0cca2107
 from homeassistant.components.climate.const import (HVAC_MODE_HEAT, HVAC_MODE_OFF)
 from homeassistant.util import yaml
 
 from .utils import calibration, mode_remap, reverse_modes
-<<<<<<< HEAD
 from homeassistant.helpers import entity_registry as er
 from homeassistant.helpers import device_registry as dr
-=======
-from ..helpers import get_trv_model
-
->>>>>>> 0cca2107
 _LOGGER = logging.getLogger(__name__)
 
 
