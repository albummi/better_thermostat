--- conflicted
+++ resolved
@@ -61,17 +61,9 @@
     _cur_external_temp = self.cur_temp
     _cur_target_temp = self.bt_target_temp
 
-<<<<<<< HEAD
-    _cur_trv_temp_f = convert_to_float(str(_cur_trv_temp_s), self.device_name, _context)
-
-    _current_trv_calibration = convert_to_float(
-        str(self.real_trvs[entity_id]["last_calibration"]), self.device_name, _context
-    )
-=======
     _cur_trv_temp_f = _convert_to_float(_cur_trv_temp_s)
 
     _current_trv_calibration = _convert_to_float(self.real_trvs[entity_id]["last_calibration"])
->>>>>>> fbb884a7
 
     if None in (
         _current_trv_calibration,
@@ -139,13 +131,8 @@
     t_max = float(self.real_trvs[entity_id]["local_calibration_max"])
     _new_trv_calibration = max(t_min, min(_new_trv_calibration, t_max))
 
-<<<<<<< HEAD
-    _new_trv_calibration = convert_to_float(
-        str(_new_trv_calibration), self.device_name, _context
-    )
-=======
+
     _new_trv_calibration = _convert_to_float(_new_trv_calibration)
->>>>>>> fbb884a7
 
     _logmsg = (
         "better_thermostat %s: %s - new local calibration: %s | external_temp: %s, "
