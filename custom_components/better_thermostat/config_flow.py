--- conflicted
+++ resolved
@@ -315,12 +315,7 @@
             self.hass.config_entries.async_update_entry(
                 self.config_entry, data=self.updated_config
             )
-<<<<<<< HEAD
             return self.async_create_entry(title="", data=None)
-            # return self.async_create_entry(title="", data=self.updated_config)
-=======
-            return self.async_create_entry(title="", data=self.updated_config)
->>>>>>> c9e9a49f
 
         user_input = user_input or {}
         homematic = False
